--- conflicted
+++ resolved
@@ -34,11 +34,8 @@
 
 #include <OpenMS/KERNEL/StandardTypes.h>
 #include <OpenMS/KERNEL/BaseFeature.h>
-<<<<<<< HEAD
-#include <OpenMS/CHEMISTRY/IsotopeDistribution.h>
-=======
 #include <OpenMS/CHEMISTRY/ISOTOPEDISTRIBUTION/IsotopeDistribution.h>
->>>>>>> f6648eee
+#include <OpenMS/CHEMISTRY/ISOTOPEDISTRIBUTION/CoarseIsotopePatternGenerator.h>
 #include <OpenMS/TRANSFORMATIONS/RAW2PEAK/PeakPickerHiRes.h>
 #include <OpenMS/TRANSFORMATIONS/FEATUREFINDER/MultiplexFilteringProfile.h>
 #include <OpenMS/MATH/STATISTICS/StatisticFunctions.h>
@@ -245,19 +242,19 @@
     // construct averagine distribution
     // Note that the peptide(s) are very close in mass. We therefore calculate the averagine distribution only once (for the lightest peptide).
     double mass = peak.getMZ() * pattern.getCharge();
+    CoarseIsotopePatternGenerator solver(isotopes_per_peptide_max_);
     IsotopeDistribution distribution;
-    distribution.setMaxIsotope(isotopes_per_peptide_max_);
     if (averagine_type_ == "peptide")
     {
-        distribution.estimateFromPeptideWeight(mass);
+        distribution = solver.estimateFromPeptideWeight(mass);
     }
     else if (averagine_type_ == "RNA")
     {
-        distribution.estimateFromRNAWeight(mass);
+        distribution = solver.estimateFromRNAWeight(mass);
     }
     else if (averagine_type_ == "DNA")
     {
-        distribution.estimateFromDNAWeight(mass);
+        distribution = solver.estimateFromDNAWeight(mass);
     }
     else
     {
@@ -302,7 +299,7 @@
         
         if (count > 0)
         {
-          intensities_model.push_back(distribution.getContainer()[isotope].second);
+          intensities_model.push_back(distribution[isotope].getIntensity());
           intensities_data.push_back(sum_intensities/count);
         }
 
