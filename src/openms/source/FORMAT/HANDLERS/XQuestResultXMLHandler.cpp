--- conflicted
+++ resolved
@@ -39,12 +39,6 @@
 #include <OpenMS/DATASTRUCTURES/StringUtils.h>
 #include <OpenMS/CHEMISTRY/ModificationsDB.h>
 
-<<<<<<< HEAD
-#include <boost/assign/list_of.hpp>
-=======
-#include <iostream>
-#include <utility>
->>>>>>> eb259211
 
 #include <cassert>
 
@@ -229,9 +223,9 @@
           search_params.setMetaValue("precursor:max_charge", this->max_precursor_charge_);
 
           (*this->prot_ids_)[0].setSearchParameters(search_params);
-        }
-      }
-    }
+              }
+            }
+        }
 
     void XQuestResultXMLHandler::startElement(const XMLCh * const, const XMLCh * const, const XMLCh * const qname, const Attributes &attributes)
     {
@@ -286,9 +280,9 @@
             if (mods.size() > 0)
             {
               variable_mod_list.push_back(mods[0]);
-            }
-          }
-          search_params.variable_modifications = variable_mod_list;
+        }
+          }
+        search_params.variable_modifications = variable_mod_list;
         }
         // fixed Modifications
         String fixed_mod_string;
@@ -347,7 +341,7 @@
           if (ntermxlinkable)
           {
             aarequired += ",N-term";
-          }
+      }
           search_params.setMetaValue("cross_link:residue1", ListUtils::create<String>(aarequired));
           search_params.setMetaValue("cross_link:residue2", ListUtils::create<String>(aarequired));
         }
@@ -405,14 +399,14 @@
         UInt charge_precursor = this->attributeAsInt_(attributes, "charge_precursor");
         if (!this->is_openpepxl_)
         {
-          if (charge_precursor < this->min_precursor_charge_)
-          {
-            this->min_precursor_charge_ = charge_precursor;
-          }
-          if (charge_precursor > this->max_precursor_charge_)
-          {
-            this->max_precursor_charge_ = charge_precursor;
-          }
+        if (charge_precursor < this->min_precursor_charge_)
+        {
+          this->min_precursor_charge_ = charge_precursor;
+        }
+        if (charge_precursor > this->max_precursor_charge_)
+        {
+          this->max_precursor_charge_ = charge_precursor;
+        }
           this->charges_.insert(charge_precursor);
 
           String spectrum = this->attributeAsString_(attributes, "spectrum");
@@ -424,7 +418,7 @@
           if (std::find(this->ms_run_path_.begin(), this->ms_run_path_.end(), file_name) == this->ms_run_path_.end())
           {
             this->ms_run_path_.push_back(file_name);
-          }
+      }
           this->spectrum_input_file_ = file_name;
 
           // read spectrum indices
@@ -571,7 +565,7 @@
         assert(this->peptide_id_meta_values_["OpenXQuest:score"] != DataValue::EMPTY);
         assert(this->peptide_id_meta_values_["OpenXQuest:structure"] != DataValue::EMPTY);
 
-        this->addMetaValues_(peptide_hit_alpha);
+          this->addMetaValues_(peptide_hit_alpha);
 
         // Store specific stuff for peptide hit alpha
         peptide_hit_alpha.setMetaValue("matched_common_alpha",
@@ -597,7 +591,7 @@
           ProteinIdentification::SearchParameters search_params((*this->prot_ids_)[0].getSearchParameters());
           if (!search_params.metaValueExists("cross_link:mass"))
           {
-            search_params.setMetaValue("cross_link:mass", DataValue(this->attributeAsDouble_(attributes, "xlinkermass")));
+          search_params.setMetaValue("cross_link:mass", DataValue(this->attributeAsDouble_(attributes, "xlinkermass")));
           }
           (*this->prot_ids_)[0].setSearchParameters(search_params);
 
@@ -674,7 +668,7 @@
           prot1_string.split(",", prot1_list);
           StringList prot2_list;
           prot2_string.split( ",", prot2_list);
-        }
+            }
         else if (xlink_type_string == "intralink")
         {
           // xl type
