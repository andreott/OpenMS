// --------------------------------------------------------------------------
//                   OpenMS -- Open-Source Mass Spectrometry
// --------------------------------------------------------------------------
// Copyright The OpenMS Team -- Eberhard Karls University Tuebingen,
// ETH Zurich, and Freie Universitaet Berlin 2002-2018.
//
// This software is released under a three-clause BSD license:
//  * Redistributions of source code must retain the above copyright
//    notice, this list of conditions and the following disclaimer.
//  * Redistributions in binary form must reproduce the above copyright
//    notice, this list of conditions and the following disclaimer in the
//    documentation and/or other materials provided with the distribution.
//  * Neither the name of any author or any participating institution
//    may be used to endorse or promote products derived from this software
//    without specific prior written permission.
// For a full list of authors, refer to the file AUTHORS.
// --------------------------------------------------------------------------
// THIS SOFTWARE IS PROVIDED BY THE COPYRIGHT HOLDERS AND CONTRIBUTORS "AS IS"
// AND ANY EXPRESS OR IMPLIED WARRANTIES, INCLUDING, BUT NOT LIMITED TO, THE
// IMPLIED WARRANTIES OF MERCHANTABILITY AND FITNESS FOR A PARTICULAR PURPOSE
// ARE DISCLAIMED. IN NO EVENT SHALL ANY OF THE AUTHORS OR THE CONTRIBUTING
// INSTITUTIONS BE LIABLE FOR ANY DIRECT, INDIRECT, INCIDENTAL, SPECIAL,
// EXEMPLARY, OR CONSEQUENTIAL DAMAGES (INCLUDING, BUT NOT LIMITED TO,
// PROCUREMENT OF SUBSTITUTE GOODS OR SERVICES; LOSS OF USE, DATA, OR PROFITS;
// OR BUSINESS INTERRUPTION) HOWEVER CAUSED AND ON ANY THEORY OF LIABILITY,
// WHETHER IN CONTRACT, STRICT LIABILITY, OR TORT (INCLUDING NEGLIGENCE OR
// OTHERWISE) ARISING IN ANY WAY OUT OF THE USE OF THIS SOFTWARE, EVEN IF
// ADVISED OF THE POSSIBILITY OF SUCH DAMAGE.
//
// --------------------------------------------------------------------------
// $Maintainer: Timo Sachsenberg $
// $Authors: Timo Sachsenberg $
// --------------------------------------------------------------------------

#include <OpenMS/KERNEL/StandardTypes.h>

#include <OpenMS/METADATA/ExperimentalDesign.h>
#include <OpenMS/SYSTEM/File.h>
#include <OpenMS/FORMAT/TextFile.h>
#include <OpenMS/DATASTRUCTURES/ListUtils.h>

#include <QtCore/QString>
#include <QtCore/QFileInfo>

#include <iostream>

using namespace std;

namespace OpenMS
{
    using MSFileSection = std::vector<ExperimentalDesign::MSFileSection>;

<<<<<<< HEAD
    ExperimentalDesign ExperimentalDesign::fromConsensusMap(const ConsensusMap &cm)
    {
      ExperimentalDesign experimental_design;
      // path of the original MS run (mzML / raw file)
      StringList ms_run_paths;
      cm.getPrimaryMSRunPath(ms_run_paths);

      // no fractionation -> as many runs as samples
      // each consensus element corresponds to one sample abundance
      size_t sample(1);
      ExperimentalDesign::MSFileSection msfile_section;
      for (const auto &f : ms_run_paths)
      {
        ExperimentalDesign::MSFileSectionEntry r;
        r.path = f;
        r.fraction = 1;
        r.sample = sample;
        r.run = sample;
        r.channel = 1; // TODO MULTIPLEXING: adapt for non-label-free
        msfile_section.push_back(r);
        ++sample;
      }
      experimental_design.setMSFileSection(msfile_section);
      LOG_INFO << "Experimental design (ConsensusMap derived):\n"
               << "  files: " << experimental_design.getNumberOfMSFiles()
               << "  fractions: " << experimental_design.getNumberOfFractions()
               << "  channels: " << experimental_design.getNumberOfChannels()
               << "  samples: " << experimental_design.getNumberOfSamples() << "\n"
               << endl;
      return experimental_design;
    }

    ExperimentalDesign ExperimentalDesign::fromFeatureMap(const FeatureMap &fm)
    {
      ExperimentalDesign experimental_design;
      // path of the original MS run (mzML / raw file)
      StringList ms_paths;
      fm.getPrimaryMSRunPath(ms_paths);

      if (ms_paths.size() != 1)
      {
        throw Exception::MissingInformation(
          __FILE__,
          __LINE__,
          OPENMS_PRETTY_FUNCTION,
          "FeatureMap annotated with " + String(ms_paths.size()) + " MS files. Must be exactly one.");
      }

      // Feature map is simple. One file, one fraction, one sample, one run
      ExperimentalDesign::MSFileSectionEntry r;
      r.path = ms_paths[0];
      r.fraction = 1;
      r.sample = 1;
      r.run = 1;
      r.channel = 1;

      ExperimentalDesign::MSFileSection rows(1, r);
      experimental_design.setMSFileSection(rows);
      LOG_INFO << "Experimental design (FeatureMap derived):\n"
               << "  files: " << experimental_design.getNumberOfMSFiles()
               << "  fractions: " << experimental_design.getNumberOfFractions()
               << "  channels: " << experimental_design.getNumberOfChannels()
               << "  samples: " << experimental_design.getNumberOfSamples() << "\n"
               << endl;
      return experimental_design;
    }

    ExperimentalDesign ExperimentalDesign::fromIdentifications(const vector <ProteinIdentification> &proteins)
    {
      ExperimentalDesign experimental_design;
      // path of the original MS files (mzML / raw file)
      StringList ms_run_paths;
      for (const auto &protein : proteins)
      {
=======
    ExperimentalDesign::SampleSection::SampleSection(
        std::vector< std::vector < String > > _content,
        std::map< unsigned, Size > _sample_to_rowindex,
        std::map< String, Size > _columnname_to_columnindex
      ) : 
      content_(_content),
      sample_to_rowindex_(_sample_to_rowindex),
      columnname_to_columnindex_(_columnname_to_columnindex) 
    {    
    }

    ExperimentalDesign::ExperimentalDesign(
      ExperimentalDesign::MSFileSection msfile_section, 
      ExperimentalDesign::SampleSection sample_section) : 
        msfile_section_(msfile_section), 
        sample_section_(sample_section)
    {
      sort_();
      checkValidMSFileSection_();
    }

    ExperimentalDesign ExperimentalDesign::fromConsensusMap(const ConsensusMap &cm)
    {
      ExperimentalDesign experimental_design;

      // path of the original MS run (mzML / raw file)
      StringList ms_run_paths;
      cm.getPrimaryMSRunPath(ms_run_paths);

      // no fractionation -> as many fraction_groups as samples
      // each consensus element corresponds to one sample abundance
      size_t sample(1);
      ExperimentalDesign::MSFileSection msfile_section;
      for (const auto &f : ms_run_paths)
      {
        ExperimentalDesign::MSFileSectionEntry r;
        r.path = f;
        r.fraction = 1;
        r.sample = sample;
        r.fraction_group = sample;
        r.channel = 1; // TODO MULTIPLEXING: adapt for non-label-free
        msfile_section.push_back(r);
        ++sample;
      }
      experimental_design.setMSFileSection(msfile_section);
      LOG_INFO << "Experimental design (ConsensusMap derived):\n"
               << "  files: " << experimental_design.getNumberOfMSFiles()
               << "  fractions: " << experimental_design.getNumberOfFractions()
               << "  channels: " << experimental_design.getNumberOfChannels()
               << "  samples: " << experimental_design.getNumberOfSamples() << "\n"
               << endl;
      return experimental_design;
    }

    ExperimentalDesign ExperimentalDesign::fromFeatureMap(const FeatureMap &fm)
    {
      ExperimentalDesign experimental_design;
      // path of the original MS run (mzML / raw file)
      StringList ms_paths;
      fm.getPrimaryMSRunPath(ms_paths);

      if (ms_paths.size() != 1)
      {
        throw Exception::MissingInformation(
          __FILE__,
          __LINE__,
          OPENMS_PRETTY_FUNCTION,
          "FeatureMap annotated with " + String(ms_paths.size()) + " MS files. Must be exactly one.");
      }

      // Feature map is simple. One file, one fraction, one sample, one fraction_group
      ExperimentalDesign::MSFileSectionEntry r;
      r.path = ms_paths[0];
      r.fraction = 1;
      r.sample = 1;
      r.fraction_group = 1;
      r.channel = 1;

      ExperimentalDesign::MSFileSection rows(1, r);
      experimental_design.setMSFileSection(rows);
      LOG_INFO << "Experimental design (FeatureMap derived):\n"
               << "  files: " << experimental_design.getNumberOfMSFiles()
               << "  fractions: " << experimental_design.getNumberOfFractions()
               << "  channels: " << experimental_design.getNumberOfChannels()
               << "  samples: " << experimental_design.getNumberOfSamples() << "\n"
               << endl;
      return experimental_design;
    }

    ExperimentalDesign ExperimentalDesign::fromIdentifications(const vector <ProteinIdentification> &proteins)
    {
      ExperimentalDesign experimental_design;
      // path of the original MS files (mzML / raw file)
      StringList ms_run_paths;
      for (const auto &protein : proteins)
      {
>>>>>>> 378ef99d
        StringList tmp_ms_run_paths;
        protein.getPrimaryMSRunPath(tmp_ms_run_paths);
        if (tmp_ms_run_paths.size() != 1)
        {
          throw Exception::MissingInformation(
            __FILE__,
            __LINE__,
            OPENMS_PRETTY_FUNCTION,
            "ProteinIdentification annotated with " + String(tmp_ms_run_paths.size()) +
            " MS files. Must be exactly one.");
        }
        ms_run_paths.push_back(tmp_ms_run_paths[0]);
      }

<<<<<<< HEAD
      // no fractionation -> as many runs as samples
=======
      // no fractionation -> as many fraction_groups as samples
>>>>>>> 378ef99d
      // each identification run corresponds to one sample abundance
      unsigned sample(1);
      ExperimentalDesign::MSFileSection rows;
      for (const auto &f : ms_run_paths)
      {
        ExperimentalDesign::MSFileSectionEntry r;
        r.path = f;
        r.fraction = 1;
        r.sample = sample;
<<<<<<< HEAD
        r.run = sample;
=======
        r.fraction_group = sample;
>>>>>>> 378ef99d
        r.channel = 1;

        rows.push_back(r);
        ++sample;
      }
      experimental_design.setMSFileSection(rows);
      LOG_INFO << "Experimental design (Identification derived):\n"
               << "  files: " << experimental_design.getNumberOfMSFiles()
               << "  fractions: " << experimental_design.getNumberOfFractions()
               << "  channels: " << experimental_design.getNumberOfChannels()
               << "  samples: " << experimental_design.getNumberOfSamples() << "\n"
               << endl;
      return experimental_design;
    }

    map<unsigned, vector<String> > ExperimentalDesign::getFractionToMSFilesMapping() const
    {
      map<unsigned, vector<String> > ret;

      for (MSFileSectionEntry const& r : msfile_section_)
      {
        ret[r.fraction].emplace_back(r.path);
      }
      return ret;
    }

    map<pair<String, unsigned>, unsigned> ExperimentalDesign::pathChannelMapper_(
            const bool basename,
            unsigned (*f)(const ExperimentalDesign::MSFileSectionEntry &entry)) const
    {
      map<pair<String, unsigned>, unsigned> ret;
      for (MSFileSectionEntry const& r : msfile_section_)
      {
        const String path = String(r.path);
        pair<String, unsigned> tpl = make_pair((basename ? File::basename(path) : path), r.channel);
        ret[tpl] = f(r);
      }
      return ret;
    }
<<<<<<< HEAD


    map<pair<String, unsigned>, unsigned> ExperimentalDesign::getPathChannelToSampleMapping(
            const bool basename) const
    {
      return pathChannelMapper_(basename, [](const MSFileSectionEntry &r)
      { return r.sample; });
    }

    map<pair<String, unsigned>, unsigned> ExperimentalDesign::getPathChannelToFractionMapping(
            const bool basename) const
    {
      return pathChannelMapper_(basename, [](const MSFileSectionEntry &r)
      { return r.fraction; });
    }

    map<pair<String, unsigned>, unsigned> ExperimentalDesign::getPathChannelToRunMapping(
            const bool basename) const
    {
      return pathChannelMapper_(basename, [](const MSFileSectionEntry &r)
      { return r.run; });
    }

=======

    map<pair<String, unsigned>, unsigned> ExperimentalDesign::getPathChannelToSampleMapping(
            const bool basename) const
    {
      return pathChannelMapper_(basename, [](const MSFileSectionEntry &r)
      { return r.sample; });
    }

    map<pair<String, unsigned>, unsigned> ExperimentalDesign::getPathChannelToFractionMapping(
            const bool basename) const
    {
      return pathChannelMapper_(basename, [](const MSFileSectionEntry &r)
      { return r.fraction; });
    }

    map<pair<String, unsigned>, unsigned> ExperimentalDesign::getPathChannelToFractionGroupMapping(
            const bool basename) const
    {
      return pathChannelMapper_(basename, [](const MSFileSectionEntry &r)
      { return r.fraction_group; });
    }

>>>>>>> 378ef99d
    bool ExperimentalDesign::sameNrOfMSFilesPerFraction() const
    {
      map<unsigned, vector<String>> frac2files = getFractionToMSFilesMapping();
      if (frac2files.size() <= 1) { return true; }

      Size files_per_fraction(0);
      for (auto const &f : frac2files)
      {
        if (files_per_fraction == 0) // first fraction, initialize
        {
          files_per_fraction = f.second.size();
        }
        else // fraction >= 2
        {
          // different number of associated MS files?
          if (f.second.size() != files_per_fraction)
          {
            return false;
          }
        }
      }
      return true;
    }

    const ExperimentalDesign::MSFileSection& ExperimentalDesign::getMSFileSection() const
    {
      return msfile_section_;
    }

    void ExperimentalDesign::setMSFileSection(const MSFileSection& msfile_section)
    {
      msfile_section_ = msfile_section;
      sort_();
<<<<<<< HEAD
      checkValidRunSection_();
=======
      checkValidMSFileSection_();
>>>>>>> 378ef99d
    }

    void ExperimentalDesign::setSampleSection(const SampleSection& sample_section)
    {
      sample_section_ = sample_section;
    }

    unsigned ExperimentalDesign::getNumberOfSamples() const
    {
      if (msfile_section_.empty()) { return 0; }
      return std::max_element(msfile_section_.begin(), msfile_section_.end(),
                              [](const MSFileSectionEntry& f1, const MSFileSectionEntry& f2)
                              {
                                return f1.sample < f2.sample;
                              })->sample;
    }

    unsigned ExperimentalDesign::getNumberOfFractions() const
    {
      if (msfile_section_.empty()) { return 0; }
      return std::max_element(msfile_section_.begin(), msfile_section_.end(),
                              [](const MSFileSectionEntry& f1, const MSFileSectionEntry& f2)
                              {
                                  return f1.fraction < f2.fraction;
                              })->fraction;
    }

    // @return the number of channels per file
    unsigned ExperimentalDesign::getNumberOfChannels() const
    {
      if (msfile_section_.empty()) { return 0; }
      return std::max_element(msfile_section_.begin(), msfile_section_.end(),
                              [](const MSFileSectionEntry& f1, const MSFileSectionEntry& f2)
                              {
                                return f1.fraction < f2.fraction;
                              })->channel;
    }

<<<<<<< HEAD
    // @return the number of MS files (= fractions * runs)
=======
    // @return the number of MS files (= fractions * fraction_groups)
>>>>>>> 378ef99d
    unsigned ExperimentalDesign::getNumberOfMSFiles() const
    {
      std::set<std::string> unique_paths;
      for (auto const & r : msfile_section_) { unique_paths.insert(r.path); }
      return unique_paths.size();
    }

    bool ExperimentalDesign::isFractionated() const
    {
      std::vector<unsigned> fractions = this->getFractions();
      std::set<unsigned> fractions_set(fractions.begin(), fractions.end());
      return fractions_set.size() < 2;
    }

<<<<<<< HEAD
    // @return the number of runs (before fractionation)
    // Allows to group fraction ids and source files
    unsigned ExperimentalDesign::getNumberOfPrefractionationRuns() const
=======
    unsigned ExperimentalDesign::getNumberOfFractionGroups() const
>>>>>>> 378ef99d
    {
      if (msfile_section_.empty()) { return 0; }
      return std::max_element(msfile_section_.begin(), msfile_section_.end(),
                              [](const MSFileSectionEntry& f1, const MSFileSectionEntry& f2)
                              {
<<<<<<< HEAD
                                  return f1.run < f2.run;
                              })->run;
    }

    // @return sample index (depends on run and channel)
    unsigned ExperimentalDesign::getSample(unsigned run, unsigned channel)
    {
      return std::find_if(msfile_section_.begin(), msfile_section_.end(),
                          [&run, &channel](const MSFileSectionEntry& r)
                          {
                              return r.run == run && r.channel == channel;
=======
                                  return f1.fraction_group < f2.fraction_group;
                              })->fraction_group;
    }

    unsigned ExperimentalDesign::getSample(unsigned fraction_group, unsigned channel)
    {
      return std::find_if(msfile_section_.begin(), msfile_section_.end(),
                          [&fraction_group, &channel](const MSFileSectionEntry& r)
                          {
                              return r.fraction_group == fraction_group && r.channel == channel;
>>>>>>> 378ef99d
                          })->sample;
    }

    const ExperimentalDesign::SampleSection& ExperimentalDesign::getSampleSection() const
    {
      return sample_section_;
    }

    std::vector< String > ExperimentalDesign::getFileNames(const bool basename) const
    {
      std::vector<String> filenames;
      for (const MSFileSectionEntry& row : msfile_section_)
<<<<<<< HEAD
      {
        const String path = String(row.path);
        filenames.push_back(basename ? path : File::basename(path));
      }
      return filenames;
    }

    template<typename T>
    void ExperimentalDesign::errorIfAlreadyExists(std::set<T> &container, T &item, const String &message)
    {
      if (container.find(item) != container.end())
      {
       throw Exception::MissingInformation(
       __FILE__,
       __LINE__,
        OPENMS_PRETTY_FUNCTION, message);
      }
      container.insert(item);
    }

    void ExperimentalDesign::checkValidRunSection_()
=======
      {
        const String path = String(row.path);
        filenames.push_back(basename ? path : File::basename(path));
      }
      return filenames;
    }

    template<typename T>
    void ExperimentalDesign::errorIfAlreadyExists(std::set<T> &container, T &item, const String &message)
    {
      if (container.find(item) != container.end())
      {
       throw Exception::MissingInformation(
       __FILE__,
       __LINE__,
        OPENMS_PRETTY_FUNCTION, message);
      }
      container.insert(item);
    }

    void ExperimentalDesign::checkValidMSFileSection_()
>>>>>>> 378ef99d
    {
      if (getNumberOfMSFiles() == 0)
      {
        throw Exception::MissingInformation(
        __FILE__,
        __LINE__,
        OPENMS_PRETTY_FUNCTION,
        "No MS files provided.");
      }

<<<<<<< HEAD
    std::set< std::tuple< unsigned, unsigned, unsigned > > run_fraction_sample_set;
    std::set< std::tuple< unsigned, unsigned, unsigned > > run_fraction_channel_set;
    std::set< std::tuple< std::string, unsigned > > path_channel_set;
    std::map< std::tuple< unsigned, unsigned >, std::set< unsigned > > run_channel_to_sample;

    for (const MSFileSectionEntry& row : msfile_section_)
    {
      // Fail if sample section does not contain the run
=======
    std::set< std::tuple< unsigned, unsigned, unsigned > > fractiongroup_fraction_sample_set;
    std::set< std::tuple< unsigned, unsigned, unsigned > > fractiongroup_fraction_channel_set;
    std::set< std::tuple< std::string, unsigned > > path_channel_set;
    std::map< std::tuple< unsigned, unsigned >, std::set< unsigned > > fractiongroup_channel_to_sample;

    for (const MSFileSectionEntry& row : msfile_section_)
    {
      // Fail if sample section does not contain the fraction_group
>>>>>>> 378ef99d
      if (sample_section_.hasSample(row.sample) == false)
      {
        throw Exception::MissingInformation(
        __FILE__,
        __LINE__,
        OPENMS_PRETTY_FUNCTION,
<<<<<<< HEAD
        "Sample Section does not contain sample for run " + String(row.run));
      }

      // RUN_FRACTION_SAMPLE TUPLE
      std::tuple<unsigned, unsigned, unsigned> run_fraction_sample = std::make_tuple(row.run, row.fraction, row.sample);
      errorIfAlreadyExists(
        run_fraction_sample_set,
        run_fraction_sample,
      "(Run, Fraction, Sample) combination can only appear once");

      // RUN_FRACTION_CHANNEL TUPLE
      std::tuple<unsigned, unsigned, unsigned> run_fraction_channel = std::make_tuple(row.run, row.fraction, row.channel);
      errorIfAlreadyExists(
        run_fraction_channel_set,
        run_fraction_channel,
      "(Run, Fraction, Channel) combination can only appear once");
=======
        "Sample Section does not contain sample for fraction group " + String(row.fraction_group));
      }

      // FRACTIONGROUP_FRACTION_SAMPLE TUPLE
      std::tuple<unsigned, unsigned, unsigned> fractiongroup_fraction_sample = std::make_tuple(row.fraction_group, row.fraction, row.sample);
      errorIfAlreadyExists(
        fractiongroup_fraction_sample_set,
        fractiongroup_fraction_sample,
      "(Fraction Group, Fraction, Sample) combination can only appear once");

      // FRACTIONGROUP__FRACTION_CHANNEL TUPLE
      std::tuple<unsigned, unsigned, unsigned> fractiongroup_fraction_channel = std::make_tuple(row.fraction_group, row.fraction, row.channel);
      errorIfAlreadyExists(
        fractiongroup_fraction_channel_set,
        fractiongroup_fraction_channel,
      "(Fraction Group, Fraction, Channel) combination can only appear once");
>>>>>>> 378ef99d


      // PATH_CHANNEL_TUPLE
      std::tuple<std::string, unsigned> path_channel = std::make_tuple(row.path, row.channel);
      errorIfAlreadyExists(
        path_channel_set,
        path_channel,
        "(Path, Channel) combination can only appear once");

<<<<<<< HEAD
      // RUN_CHANNEL TUPLE
      std::tuple<unsigned, unsigned> run_channel = std::make_tuple(row.run, row.channel);
      run_channel_to_sample[run_channel].insert(row.sample);

      if (run_channel_to_sample[run_channel].size() > 1)
=======
      // FRACTIONGROUP_CHANNEL TUPLE
      std::tuple<unsigned, unsigned> fractiongroup_channel = std::make_tuple(row.fraction_group, row.channel);
      fractiongroup_channel_to_sample[fractiongroup_channel].insert(row.sample);

      if (fractiongroup_channel_to_sample[fractiongroup_channel].size() > 1)
>>>>>>> 378ef99d
      {
        throw Exception::MissingInformation(
          __FILE__,
          __LINE__,
          OPENMS_PRETTY_FUNCTION,
<<<<<<< HEAD
          "Multiple Samples encountered for the same Run and the same Channel");
=======
          "Multiple Samples encountered for the same fraction group and the same channel");
>>>>>>> 378ef99d
      }
    }
  }

  std::vector<unsigned> ExperimentalDesign::getChannels() const
  {
    std::vector<unsigned> channels;
    for (const MSFileSectionEntry &row : msfile_section_)
    {
      channels.push_back(row.channel);
    }
    return channels;
  }

  std::vector<unsigned> ExperimentalDesign::getFractions() const
  {
    std::vector<unsigned> fractions;
    for (const MSFileSectionEntry &row : msfile_section_)
    {
      fractions.push_back(row.fraction);
    }
    return fractions;
  }

  void ExperimentalDesign::sort_()
  {
    std::sort(msfile_section_.begin(), msfile_section_.end(),
<<<<<<< HEAD
                [](const MSFileSectionEntry& a, const MSFileSectionEntry& b)
                {
                  return std::tie(a.run, a.fraction, a.channel, a.sample, a.path) <
                         std::tie(b.run, b.fraction, b.channel, b.sample, b.path);
                });
=======
      [](const MSFileSectionEntry& a, const MSFileSectionEntry& b)
      {
        return std::tie(a.fraction_group, a.fraction, a.channel, a.sample, a.path) <
          std::tie(b.fraction_group, b.fraction, b.channel, b.sample, b.path);
      });
>>>>>>> 378ef99d
  }

  /* Implementations of SampleSection */

  std::set<unsigned> ExperimentalDesign::SampleSection::getSamples() const
  {
    std::set<unsigned> samples;
    for (const auto &kv : sample_to_rowindex_)
    {
      samples.insert(kv.first);
    }
    return samples;
  }

  std::set< String > ExperimentalDesign::SampleSection::getFactors() const
  {
    std::set<String> factors;
    for (const auto &kv : columnname_to_columnindex_)
    {
      factors.insert(kv.first);
    }
    return factors;
  }

  bool ExperimentalDesign::SampleSection::hasSample(const unsigned sample) const
  {
    return sample_to_rowindex_.find(sample) != sample_to_rowindex_.end();
  }

  bool ExperimentalDesign::SampleSection::hasFactor(const String &factor) const
  {
    return columnname_to_columnindex_.find(factor) != columnname_to_columnindex_.end();
  }

  String ExperimentalDesign::SampleSection::getFactorValue(const unsigned sample, const String &factor)
  {
   if (! hasSample(sample))
   {
    throw Exception::MissingInformation(
                __FILE__,
                __LINE__,
                OPENMS_PRETTY_FUNCTION,
                "Sample " + String(sample) + " is not present in the Experimental Design");
   }
   if (! hasFactor(factor))
   {
    throw Exception::MissingInformation(
                __FILE__,
                __LINE__,
                OPENMS_PRETTY_FUNCTION,
                "Factor " + factor + " is not present in the Experimental Design");
   }
   StringList sample_row = content_[sample_to_rowindex_[sample]];
   const Size col_index = columnname_to_columnindex_[factor];
   return sample_row[col_index];
  }
}<|MERGE_RESOLUTION|>--- conflicted
+++ resolved
@@ -50,15 +50,36 @@
 {
     using MSFileSection = std::vector<ExperimentalDesign::MSFileSection>;
 
-<<<<<<< HEAD
+    ExperimentalDesign::SampleSection::SampleSection(
+        std::vector< std::vector < String > > _content,
+        std::map< unsigned, Size > _sample_to_rowindex,
+        std::map< String, Size > _columnname_to_columnindex
+      ) : 
+      content_(_content),
+      sample_to_rowindex_(_sample_to_rowindex),
+      columnname_to_columnindex_(_columnname_to_columnindex) 
+    {    
+    }
+
+    ExperimentalDesign::ExperimentalDesign(
+      ExperimentalDesign::MSFileSection msfile_section, 
+      ExperimentalDesign::SampleSection sample_section) : 
+        msfile_section_(msfile_section), 
+        sample_section_(sample_section)
+    {
+      sort_();
+      checkValidMSFileSection_();
+    }
+
     ExperimentalDesign ExperimentalDesign::fromConsensusMap(const ConsensusMap &cm)
     {
       ExperimentalDesign experimental_design;
+
       // path of the original MS run (mzML / raw file)
       StringList ms_run_paths;
       cm.getPrimaryMSRunPath(ms_run_paths);
 
-      // no fractionation -> as many runs as samples
+      // no fractionation -> as many fraction_groups as samples
       // each consensus element corresponds to one sample abundance
       size_t sample(1);
       ExperimentalDesign::MSFileSection msfile_section;
@@ -68,7 +89,7 @@
         r.path = f;
         r.fraction = 1;
         r.sample = sample;
-        r.run = sample;
+        r.fraction_group = sample;
         r.channel = 1; // TODO MULTIPLEXING: adapt for non-label-free
         msfile_section.push_back(r);
         ++sample;
@@ -99,12 +120,12 @@
           "FeatureMap annotated with " + String(ms_paths.size()) + " MS files. Must be exactly one.");
       }
 
-      // Feature map is simple. One file, one fraction, one sample, one run
+      // Feature map is simple. One file, one fraction, one sample, one fraction_group
       ExperimentalDesign::MSFileSectionEntry r;
       r.path = ms_paths[0];
       r.fraction = 1;
       r.sample = 1;
-      r.run = 1;
+      r.fraction_group = 1;
       r.channel = 1;
 
       ExperimentalDesign::MSFileSection rows(1, r);
@@ -125,104 +146,6 @@
       StringList ms_run_paths;
       for (const auto &protein : proteins)
       {
-=======
-    ExperimentalDesign::SampleSection::SampleSection(
-        std::vector< std::vector < String > > _content,
-        std::map< unsigned, Size > _sample_to_rowindex,
-        std::map< String, Size > _columnname_to_columnindex
-      ) : 
-      content_(_content),
-      sample_to_rowindex_(_sample_to_rowindex),
-      columnname_to_columnindex_(_columnname_to_columnindex) 
-    {    
-    }
-
-    ExperimentalDesign::ExperimentalDesign(
-      ExperimentalDesign::MSFileSection msfile_section, 
-      ExperimentalDesign::SampleSection sample_section) : 
-        msfile_section_(msfile_section), 
-        sample_section_(sample_section)
-    {
-      sort_();
-      checkValidMSFileSection_();
-    }
-
-    ExperimentalDesign ExperimentalDesign::fromConsensusMap(const ConsensusMap &cm)
-    {
-      ExperimentalDesign experimental_design;
-
-      // path of the original MS run (mzML / raw file)
-      StringList ms_run_paths;
-      cm.getPrimaryMSRunPath(ms_run_paths);
-
-      // no fractionation -> as many fraction_groups as samples
-      // each consensus element corresponds to one sample abundance
-      size_t sample(1);
-      ExperimentalDesign::MSFileSection msfile_section;
-      for (const auto &f : ms_run_paths)
-      {
-        ExperimentalDesign::MSFileSectionEntry r;
-        r.path = f;
-        r.fraction = 1;
-        r.sample = sample;
-        r.fraction_group = sample;
-        r.channel = 1; // TODO MULTIPLEXING: adapt for non-label-free
-        msfile_section.push_back(r);
-        ++sample;
-      }
-      experimental_design.setMSFileSection(msfile_section);
-      LOG_INFO << "Experimental design (ConsensusMap derived):\n"
-               << "  files: " << experimental_design.getNumberOfMSFiles()
-               << "  fractions: " << experimental_design.getNumberOfFractions()
-               << "  channels: " << experimental_design.getNumberOfChannels()
-               << "  samples: " << experimental_design.getNumberOfSamples() << "\n"
-               << endl;
-      return experimental_design;
-    }
-
-    ExperimentalDesign ExperimentalDesign::fromFeatureMap(const FeatureMap &fm)
-    {
-      ExperimentalDesign experimental_design;
-      // path of the original MS run (mzML / raw file)
-      StringList ms_paths;
-      fm.getPrimaryMSRunPath(ms_paths);
-
-      if (ms_paths.size() != 1)
-      {
-        throw Exception::MissingInformation(
-          __FILE__,
-          __LINE__,
-          OPENMS_PRETTY_FUNCTION,
-          "FeatureMap annotated with " + String(ms_paths.size()) + " MS files. Must be exactly one.");
-      }
-
-      // Feature map is simple. One file, one fraction, one sample, one fraction_group
-      ExperimentalDesign::MSFileSectionEntry r;
-      r.path = ms_paths[0];
-      r.fraction = 1;
-      r.sample = 1;
-      r.fraction_group = 1;
-      r.channel = 1;
-
-      ExperimentalDesign::MSFileSection rows(1, r);
-      experimental_design.setMSFileSection(rows);
-      LOG_INFO << "Experimental design (FeatureMap derived):\n"
-               << "  files: " << experimental_design.getNumberOfMSFiles()
-               << "  fractions: " << experimental_design.getNumberOfFractions()
-               << "  channels: " << experimental_design.getNumberOfChannels()
-               << "  samples: " << experimental_design.getNumberOfSamples() << "\n"
-               << endl;
-      return experimental_design;
-    }
-
-    ExperimentalDesign ExperimentalDesign::fromIdentifications(const vector <ProteinIdentification> &proteins)
-    {
-      ExperimentalDesign experimental_design;
-      // path of the original MS files (mzML / raw file)
-      StringList ms_run_paths;
-      for (const auto &protein : proteins)
-      {
->>>>>>> 378ef99d
         StringList tmp_ms_run_paths;
         protein.getPrimaryMSRunPath(tmp_ms_run_paths);
         if (tmp_ms_run_paths.size() != 1)
@@ -237,11 +160,7 @@
         ms_run_paths.push_back(tmp_ms_run_paths[0]);
       }
 
-<<<<<<< HEAD
-      // no fractionation -> as many runs as samples
-=======
       // no fractionation -> as many fraction_groups as samples
->>>>>>> 378ef99d
       // each identification run corresponds to one sample abundance
       unsigned sample(1);
       ExperimentalDesign::MSFileSection rows;
@@ -251,11 +170,7 @@
         r.path = f;
         r.fraction = 1;
         r.sample = sample;
-<<<<<<< HEAD
-        r.run = sample;
-=======
         r.fraction_group = sample;
->>>>>>> 378ef99d
         r.channel = 1;
 
         rows.push_back(r);
@@ -295,8 +210,6 @@
       }
       return ret;
     }
-<<<<<<< HEAD
-
 
     map<pair<String, unsigned>, unsigned> ExperimentalDesign::getPathChannelToSampleMapping(
             const bool basename) const
@@ -312,29 +225,6 @@
       { return r.fraction; });
     }
 
-    map<pair<String, unsigned>, unsigned> ExperimentalDesign::getPathChannelToRunMapping(
-            const bool basename) const
-    {
-      return pathChannelMapper_(basename, [](const MSFileSectionEntry &r)
-      { return r.run; });
-    }
-
-=======
-
-    map<pair<String, unsigned>, unsigned> ExperimentalDesign::getPathChannelToSampleMapping(
-            const bool basename) const
-    {
-      return pathChannelMapper_(basename, [](const MSFileSectionEntry &r)
-      { return r.sample; });
-    }
-
-    map<pair<String, unsigned>, unsigned> ExperimentalDesign::getPathChannelToFractionMapping(
-            const bool basename) const
-    {
-      return pathChannelMapper_(basename, [](const MSFileSectionEntry &r)
-      { return r.fraction; });
-    }
-
     map<pair<String, unsigned>, unsigned> ExperimentalDesign::getPathChannelToFractionGroupMapping(
             const bool basename) const
     {
@@ -342,7 +232,6 @@
       { return r.fraction_group; });
     }
 
->>>>>>> 378ef99d
     bool ExperimentalDesign::sameNrOfMSFilesPerFraction() const
     {
       map<unsigned, vector<String>> frac2files = getFractionToMSFilesMapping();
@@ -376,11 +265,7 @@
     {
       msfile_section_ = msfile_section;
       sort_();
-<<<<<<< HEAD
-      checkValidRunSection_();
-=======
       checkValidMSFileSection_();
->>>>>>> 378ef99d
     }
 
     void ExperimentalDesign::setSampleSection(const SampleSection& sample_section)
@@ -419,11 +304,7 @@
                               })->channel;
     }
 
-<<<<<<< HEAD
-    // @return the number of MS files (= fractions * runs)
-=======
     // @return the number of MS files (= fractions * fraction_groups)
->>>>>>> 378ef99d
     unsigned ExperimentalDesign::getNumberOfMSFiles() const
     {
       std::set<std::string> unique_paths;
@@ -438,31 +319,12 @@
       return fractions_set.size() < 2;
     }
 
-<<<<<<< HEAD
-    // @return the number of runs (before fractionation)
-    // Allows to group fraction ids and source files
-    unsigned ExperimentalDesign::getNumberOfPrefractionationRuns() const
-=======
     unsigned ExperimentalDesign::getNumberOfFractionGroups() const
->>>>>>> 378ef99d
     {
       if (msfile_section_.empty()) { return 0; }
       return std::max_element(msfile_section_.begin(), msfile_section_.end(),
                               [](const MSFileSectionEntry& f1, const MSFileSectionEntry& f2)
                               {
-<<<<<<< HEAD
-                                  return f1.run < f2.run;
-                              })->run;
-    }
-
-    // @return sample index (depends on run and channel)
-    unsigned ExperimentalDesign::getSample(unsigned run, unsigned channel)
-    {
-      return std::find_if(msfile_section_.begin(), msfile_section_.end(),
-                          [&run, &channel](const MSFileSectionEntry& r)
-                          {
-                              return r.run == run && r.channel == channel;
-=======
                                   return f1.fraction_group < f2.fraction_group;
                               })->fraction_group;
     }
@@ -473,7 +335,6 @@
                           [&fraction_group, &channel](const MSFileSectionEntry& r)
                           {
                               return r.fraction_group == fraction_group && r.channel == channel;
->>>>>>> 378ef99d
                           })->sample;
     }
 
@@ -486,7 +347,6 @@
     {
       std::vector<String> filenames;
       for (const MSFileSectionEntry& row : msfile_section_)
-<<<<<<< HEAD
       {
         const String path = String(row.path);
         filenames.push_back(basename ? path : File::basename(path));
@@ -507,30 +367,7 @@
       container.insert(item);
     }
 
-    void ExperimentalDesign::checkValidRunSection_()
-=======
-      {
-        const String path = String(row.path);
-        filenames.push_back(basename ? path : File::basename(path));
-      }
-      return filenames;
-    }
-
-    template<typename T>
-    void ExperimentalDesign::errorIfAlreadyExists(std::set<T> &container, T &item, const String &message)
-    {
-      if (container.find(item) != container.end())
-      {
-       throw Exception::MissingInformation(
-       __FILE__,
-       __LINE__,
-        OPENMS_PRETTY_FUNCTION, message);
-      }
-      container.insert(item);
-    }
-
     void ExperimentalDesign::checkValidMSFileSection_()
->>>>>>> 378ef99d
     {
       if (getNumberOfMSFiles() == 0)
       {
@@ -541,16 +378,6 @@
         "No MS files provided.");
       }
 
-<<<<<<< HEAD
-    std::set< std::tuple< unsigned, unsigned, unsigned > > run_fraction_sample_set;
-    std::set< std::tuple< unsigned, unsigned, unsigned > > run_fraction_channel_set;
-    std::set< std::tuple< std::string, unsigned > > path_channel_set;
-    std::map< std::tuple< unsigned, unsigned >, std::set< unsigned > > run_channel_to_sample;
-
-    for (const MSFileSectionEntry& row : msfile_section_)
-    {
-      // Fail if sample section does not contain the run
-=======
     std::set< std::tuple< unsigned, unsigned, unsigned > > fractiongroup_fraction_sample_set;
     std::set< std::tuple< unsigned, unsigned, unsigned > > fractiongroup_fraction_channel_set;
     std::set< std::tuple< std::string, unsigned > > path_channel_set;
@@ -559,31 +386,12 @@
     for (const MSFileSectionEntry& row : msfile_section_)
     {
       // Fail if sample section does not contain the fraction_group
->>>>>>> 378ef99d
       if (sample_section_.hasSample(row.sample) == false)
       {
         throw Exception::MissingInformation(
         __FILE__,
         __LINE__,
         OPENMS_PRETTY_FUNCTION,
-<<<<<<< HEAD
-        "Sample Section does not contain sample for run " + String(row.run));
-      }
-
-      // RUN_FRACTION_SAMPLE TUPLE
-      std::tuple<unsigned, unsigned, unsigned> run_fraction_sample = std::make_tuple(row.run, row.fraction, row.sample);
-      errorIfAlreadyExists(
-        run_fraction_sample_set,
-        run_fraction_sample,
-      "(Run, Fraction, Sample) combination can only appear once");
-
-      // RUN_FRACTION_CHANNEL TUPLE
-      std::tuple<unsigned, unsigned, unsigned> run_fraction_channel = std::make_tuple(row.run, row.fraction, row.channel);
-      errorIfAlreadyExists(
-        run_fraction_channel_set,
-        run_fraction_channel,
-      "(Run, Fraction, Channel) combination can only appear once");
-=======
         "Sample Section does not contain sample for fraction group " + String(row.fraction_group));
       }
 
@@ -600,7 +408,6 @@
         fractiongroup_fraction_channel_set,
         fractiongroup_fraction_channel,
       "(Fraction Group, Fraction, Channel) combination can only appear once");
->>>>>>> 378ef99d
 
 
       // PATH_CHANNEL_TUPLE
@@ -610,29 +417,17 @@
         path_channel,
         "(Path, Channel) combination can only appear once");
 
-<<<<<<< HEAD
-      // RUN_CHANNEL TUPLE
-      std::tuple<unsigned, unsigned> run_channel = std::make_tuple(row.run, row.channel);
-      run_channel_to_sample[run_channel].insert(row.sample);
-
-      if (run_channel_to_sample[run_channel].size() > 1)
-=======
       // FRACTIONGROUP_CHANNEL TUPLE
       std::tuple<unsigned, unsigned> fractiongroup_channel = std::make_tuple(row.fraction_group, row.channel);
       fractiongroup_channel_to_sample[fractiongroup_channel].insert(row.sample);
 
       if (fractiongroup_channel_to_sample[fractiongroup_channel].size() > 1)
->>>>>>> 378ef99d
       {
         throw Exception::MissingInformation(
           __FILE__,
           __LINE__,
           OPENMS_PRETTY_FUNCTION,
-<<<<<<< HEAD
-          "Multiple Samples encountered for the same Run and the same Channel");
-=======
           "Multiple Samples encountered for the same fraction group and the same channel");
->>>>>>> 378ef99d
       }
     }
   }
@@ -660,19 +455,11 @@
   void ExperimentalDesign::sort_()
   {
     std::sort(msfile_section_.begin(), msfile_section_.end(),
-<<<<<<< HEAD
-                [](const MSFileSectionEntry& a, const MSFileSectionEntry& b)
-                {
-                  return std::tie(a.run, a.fraction, a.channel, a.sample, a.path) <
-                         std::tie(b.run, b.fraction, b.channel, b.sample, b.path);
-                });
-=======
       [](const MSFileSectionEntry& a, const MSFileSectionEntry& b)
       {
         return std::tie(a.fraction_group, a.fraction, a.channel, a.sample, a.path) <
-          std::tie(b.fraction_group, b.fraction, b.channel, b.sample, b.path);
+               std::tie(b.fraction_group, b.fraction, b.channel, b.sample, b.path);
       });
->>>>>>> 378ef99d
   }
 
   /* Implementations of SampleSection */
