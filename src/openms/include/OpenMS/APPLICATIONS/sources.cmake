### the directory name
set(directory include/OpenMS/APPLICATIONS)

<<<<<<< HEAD
### list all MOC filenames of the directory here
set(sources_list
)

### add path to the filenames
set(sources)
foreach(i ${sources_list})
  list(APPEND sources ${directory}/${i})
endforeach(i)

### Apply MOC compiler
QT5_WRAP_CPP(mocced_sources ${sources} OPTIONS ${BOOST_MOC_ARGS})

### pass source file list to the upper instance
set(OpenMS_sources ${OpenMS_sources} ${mocced_sources})

source_group("Source Files\\OpenMS\\APPLICATIONS" FILES ${mocced_sources})

=======
>>>>>>> 722553d4
### list all header files of the directory here
set(sources_list_h
ConsoleUtils.h
INIUpdater.h
MapAlignerBase.h
ParameterInformation.h
ToolHandler.h
TOPPBase.h
)

### add path to the filenames
set(sources_h)
foreach(i ${sources_list_h})
	list(APPEND sources_h ${directory}/${i})
endforeach(i)

### source group definition
source_group("Header Files\\OpenMS\\APPLICATIONS" FILES ${sources_h})

set(OpenMS_sources_h ${OpenMS_sources_h} ${sources_h})
<|MERGE_RESOLUTION|>--- conflicted
+++ resolved
@@ -1,27 +1,6 @@
 ### the directory name
 set(directory include/OpenMS/APPLICATIONS)
 
-<<<<<<< HEAD
-### list all MOC filenames of the directory here
-set(sources_list
-)
-
-### add path to the filenames
-set(sources)
-foreach(i ${sources_list})
-  list(APPEND sources ${directory}/${i})
-endforeach(i)
-
-### Apply MOC compiler
-QT5_WRAP_CPP(mocced_sources ${sources} OPTIONS ${BOOST_MOC_ARGS})
-
-### pass source file list to the upper instance
-set(OpenMS_sources ${OpenMS_sources} ${mocced_sources})
-
-source_group("Source Files\\OpenMS\\APPLICATIONS" FILES ${mocced_sources})
-
-=======
->>>>>>> 722553d4
 ### list all header files of the directory here
 set(sources_list_h
 ConsoleUtils.h
