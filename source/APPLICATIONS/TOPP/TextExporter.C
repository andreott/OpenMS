// -*- mode: C++; tab-width: 2; -*-
// vi: set ts=2:
//
// --------------------------------------------------------------------------
//                   OpenMS Mass Spectrometry Framework
// --------------------------------------------------------------------------
//  Copyright (C) 2003-2011 -- Oliver Kohlbacher, Knut Reinert
//
//  This library is free software; you can redistribute it and/or
//  modify it under the terms of the GNU Lesser General Public
//  License as published by the Free Software Foundation; either
//  version 2.1 of the License, or (at your option) any later version.
//
//  This library is distributed in the hope that it will be useful,
//  but WITHOUT ANY WARRANTY; without even the implied warranty of
//  MERCHANTABILITY or FITNESS FOR A PARTICULAR PURPOSE.  See the GNU
//  Lesser General Public License for more details.
//
//  You should have received a copy of the GNU Lesser General Public
//  License along with this library; if not, write to the Free Software
//  Foundation, Inc., 59 Temple Place, Suite 330, Boston, MA  02111-1307  USA
//
// --------------------------------------------------------------------------
// $Maintainer: Chris Bielow $
// $Authors: Clemens Groepl, Andreas Bertsch, Chris Bielow, Marc Sturm, Hendrik Weisser $
// --------------------------------------------------------------------------

#include <OpenMS/APPLICATIONS/TOPPBase.h>

#include <OpenMS/DATASTRUCTURES/StringList.h>
#include <OpenMS/MATH/MISC/MathFunctions.h>
#include <OpenMS/FORMAT/FileHandler.h>
#include <OpenMS/FORMAT/FileTypes.h>
#include <OpenMS/FORMAT/FeatureXMLFile.h>
#include <OpenMS/FORMAT/IdXMLFile.h>
#include <OpenMS/KERNEL/ConsensusMap.h>
#include <OpenMS/FORMAT/ConsensusXMLFile.h>
#include <OpenMS/FORMAT/SVOutStream.h>

#include <boost/math/special_functions/fpclassify.hpp>

#include <vector>
#include <algorithm>

using namespace OpenMS;
using namespace std;

//-------------------------------------------------------------
//Doxygen docu
//-------------------------------------------------------------

/**
 @page TOPP_TextExporter TextExporter

 @brief This application converts several %OpenMS XML formats
 (namely featureXML, consensusXML and idXML) to text files.
<CENTER>
	<table>
		<tr>
			<td ALIGN = "center" BGCOLOR="#EBEBEB"> potential predecessor tools </td>
			<td VALIGN="middle" ROWSPAN=2> \f$ \longrightarrow \f$ TextExporter \f$ \longrightarrow \f$</td>
			<td ALIGN = "center" BGCOLOR="#EBEBEB"> potential successor tools </td>
		</tr>
		<tr>
			<td VALIGN="middle" ALIGN = "center" ROWSPAN=1> almost any TOPP tool </td>
			<td VALIGN="middle" ALIGN = "center" ROWSPAN=1> external tools (MS Excel, OpenOffice, Notepad)</td>
		</tr>
	</table>
</CENTER>

 The primary goal of this tool is to create a readable format
 for Excel and OpenOffice.

 <B>The command line parameters of this tool are:</B>
 @verbinclude TOPP_TextExporter.cli
 */

// We do not want this class to show up in the docu:
/// @cond TOPPCLASSES

namespace OpenMS
{
	// write data from a feature to the output stream
<<<<<<< HEAD
	void writeFeature(SVOutStream& out, Peak2D::CoordinateType rt,
=======
	void write_feature(SVOutStream& out, Peak2D::CoordinateType rt, 
>>>>>>> dc6b27e6
										 Peak2D::CoordinateType mz, Peak2D::IntensityType intensity,
										 Int charge, BaseFeature::WidthType width)
	{
		out.writeValueOrNan(rt);
		out.writeValueOrNan(mz);
		out.writeValueOrNan(intensity);
		out << charge;
		out.writeValueOrNan(width);
	}


	// stream output operator for FeatureHandle
	SVOutStream& operator<<(SVOutStream& out, const FeatureHandle& feature)
	{
<<<<<<< HEAD
		writeFeature(out, feature.getRT(), feature.getMZ(), feature.getIntensity(),
									feature.getCharge());
=======
		write_feature(out, feature.getRT(), feature.getMZ(), feature.getIntensity(),
									feature.getCharge(), feature.getWidth());
>>>>>>> dc6b27e6
		return out;
	}


	// stream output operator for ConsensusFeature
	SVOutStream& operator<<(SVOutStream& out, const ConsensusFeature& feature)
	{
<<<<<<< HEAD
		writeFeature(out, feature.getRT(), feature.getMZ(), feature.getIntensity(),
									feature.getCharge());
=======
		write_feature(out, feature.getRT(), feature.getMZ(), feature.getIntensity(),
									feature.getCharge(), feature.getWidth());
>>>>>>> dc6b27e6
		return out;
	}


	// write the header for exporting ConsensusXML
	void writeConsensusHeader(SVOutStream& out, const String& what,
															const String& infile,	const String& now,
															const StringList& add_comments = StringList(),
															bool cf = false)
	{
		out.write("#" + what + (cf ? "" : " of consensus features") +
							" extracted from " + infile + " on " + now + "\n");
		for (StringList::const_iterator it = add_comments.begin();
				 it != add_comments.end(); ++it)
		{
			out.write("#" + *it + "\n");
		}
		StringList elements = StringList::create("#rt,mz,intensity,charge,width");
		bool old = out.modifyStrings(false);
		for (StringList::iterator it = elements.begin(); it != elements.end();
				 ++it)
		{
			if (cf)
			{
				*it += "_cf";
			}
			out << *it;
		}
		if (!cf)
		{
			out << endl;
		}
		out.modifyStrings(old);
	}


	// write the header for run data
	void writeRunHeader(SVOutStream& out)
	{
		bool old = out.modifyStrings(false);
		out << "#RUN" << "run_id" << "score_type" << "score_direction"
				<< "date_time" << "search_engine_version" << "parameters" << endl;
		out.modifyStrings(old);
	}

	// write the header for protein data
	void writeProteinHeader(SVOutStream& out)
	{
		bool old = out.modifyStrings(false);
		out << "#PROTEIN" << "score" << "rank" << "accession" << "coverage" << "sequence" << endl;
		out.modifyStrings(old);
	}


	// stream output operator for a ProteinHit
	SVOutStream& operator<<(SVOutStream& out, const ProteinHit& hit)
	{
    out << hit.getScore() << hit.getRank() << hit.getAccession()
        << hit.getCoverage() << hit.getSequence();
		return out;
	}


	// stream output operator for SearchParameters
	SVOutStream& operator<<(SVOutStream& out,
													const ProteinIdentification::SearchParameters sp)
	{
		String param_line = "db=" + sp.db + ", db_version=" +	sp.db_version +
			", taxonomy=" + sp.taxonomy + ", charges=" + sp.charges + ", mass_type=";
		if (sp.mass_type == ProteinIdentification::MONOISOTOPIC)
		{
			param_line += "monoisotopic";
		}
		else param_line += "average";
		param_line += ", fixed_modifications=";
		for (vector<String>::const_iterator mit = sp.fixed_modifications.begin();
				 mit != sp.fixed_modifications.end(); ++mit)
		{
			if (mit != sp.fixed_modifications.begin())
			{
				param_line += ";";
			}
			param_line += *mit;
		}
		param_line += ", variable_modifications=";
		for (vector<String>::const_iterator mit = sp.variable_modifications.begin();
				 mit != sp.variable_modifications.end(); ++mit)
		{
			if (mit != sp.variable_modifications.begin())
			{
				param_line += ";";
			}
			param_line += *mit;
		}
		param_line += ", enzyme=";
    param_line += ProteinIdentification::NamesOfDigestionEnzyme[sp.enzyme];
		param_line += ", missed_cleavages=" + String(sp.missed_cleavages) +
			", peak_mass_tolerance=" + String(sp.peak_mass_tolerance) +
			", precursor_mass_tolerance=" + String(sp.precursor_tolerance);
		out << param_line;
		return out;
	}


  // write a protein identification to the output stream
	void writeProteinId(SVOutStream& out, const ProteinIdentification& pid)
	{
		// protein id header
		out << "RUN" << pid.getIdentifier() << pid.getScoreType();
		if (pid.isHigherScoreBetter()) out << "higher-score-better";
		else out << "lower-score-better";
		// using ISODate ensures that TOPP tests will run through regardless of
		// locale setting
		out << pid.getDateTime().toString(Qt::ISODate).toStdString()
				<< pid.getSearchEngineVersion();
		// search parameters
		ProteinIdentification::SearchParameters sp = pid.getSearchParameters();
		out << sp << endl;
		for (vector<ProteinHit>::const_iterator hit_it = pid.getHits().begin();
				 hit_it != pid.getHits().end(); ++hit_it)
		{
			out << "PROTEIN" << *hit_it << endl;
		}
	}


	// write the header for peptide data
	void writePeptideHeader(SVOutStream& out, const String& what = "PEPTIDE",
														bool incl_pep_misc = true,
														bool incl_accessions = false,
														bool incl_pred_rt = false,
														bool incl_first_dim = false)
	{
		bool old = out.modifyStrings(false);
		out << "#" + what << "rt" << "mz" << "score" << "rank" << "sequence"
				<< "charge" << "aa_before" << "aa_after";
		if (incl_pep_misc) out << "score_type" << "search_identifier";
		if (incl_accessions) out << "accessions";
		if (incl_pred_rt) out << "predicted_rt";
		if (incl_first_dim) out << "rt_first_dim" << "predicted_rt_first_dim";
		out << endl;
		out.modifyStrings(old);
	}


	// stream output operator for a PeptideHit
	SVOutStream& operator<<(SVOutStream& out, const PeptideHit& hit)
	{
		out << hit.getScore() << hit.getRank() << hit.getSequence()
				<< hit.getCharge() << hit.getAABefore() << hit.getAAAfter();
		return out;
	}


  // write a protein identification to the output stream
	void writePeptideId(SVOutStream& out, const PeptideIdentification& pid,
												const String& what = "PEPTIDE",
												bool incl_pep_misc = true, bool incl_accessions = false,
												bool incl_pred_rt = false, bool incl_first_dim = false)
	{
		for (vector<PeptideHit>::const_iterator hit_it = pid.getHits().begin();
				 hit_it != pid.getHits().end(); ++hit_it)
		{
			out << what;
			if (pid.metaValueExists("RT")) out << (DoubleReal) pid.getMetaValue("RT");
			else out << "-1";
			if (pid.metaValueExists("MZ")) out << (DoubleReal) pid.getMetaValue("MZ");
			else out << "-1";
			out << *hit_it;
			if (incl_pep_misc) out << pid.getScoreType() << pid.getIdentifier();
			if (incl_accessions)
			{
				String accessions;
				for (vector<String>::const_iterator acc_it =
							 hit_it->getProteinAccessions().begin(); acc_it !=
							 hit_it->getProteinAccessions().end(); ++acc_it)
				{
					if (acc_it != hit_it->getProteinAccessions().begin())
					{
						accessions += ";";
					}
					accessions += *acc_it;
				}
				out << accessions;
			}
			if (incl_pred_rt)
			{
				if (hit_it->metaValueExists("predicted_RT"))
				{
					out << hit_it->getMetaValue("predicted_RT");
				}
				else out << "-1";
			}
			if (incl_first_dim)
			{
				if (pid.metaValueExists("first_dim_rt"))
				{
					out << pid.getMetaValue("first_dim_rt");
				}
				else out << "-1";
				if (hit_it->metaValueExists("predicted_RT_first_dim"))
				{
					out << hit_it->getMetaValue("predicted_RT_first_dim");
				}
				else out << "-1";
			}
			out << endl;
		}
	}


	class TOPPTextExporter : public TOPPBase
  {
	public:
		TOPPTextExporter() :
			TOPPBase("TextExporter", "Exports various XML formats to a text file.")
      {
      }

	protected:


		void registerOptionsAndFlags_()
      {
        registerInputFile_("in", "<file>", "", "Input file ");
        setValidFormats_("in", StringList::create(
          "featureXML,consensusXML,idXML,mzML"));
        registerOutputFile_("out", "<file>", "",
          "Output file (mandatory for featureXML and idXML)", false);
        registerStringOption_("separator", "<sep>", "\t", "The used separator character(s); if not set the 'tab' character is used", false);
				registerStringOption_("replacement", "<string>", "_", "Used to replace occurrences of the separator in strings before writing, if 'quoting' is 'none'", false);
				registerStringOption_("quoting", "<method>", "none", "Method for quoting of strings: 'none' for no quoting, 'double' for quoting with doubling of embedded quotes,\n'escape' for quoting with backslash-escaping of embedded quotes", false);
				setValidStrings_("quoting", StringList::create("none,double,escape"));
        registerFlag_("no_ids", "Suppresses output of identification data.");
        addEmptyLine_();

				addText_("Options for featureXML files:");
				registerFlag_("minimal", "Set this flag to write only three attributes: RT, m/z, and intensity.");
				addEmptyLine_();

        addText_("Options for idXML files:");
        registerFlag_("proteins_only",
          "Set this flag if you want only protein information from an idXML file");
        registerFlag_("peptides_only",
          "Set this flag if you want only peptide information from an idXML file");
        registerFlag_(
          "first_dim_rt",
          "If this flag is set the first_dim RT of the peptide hits will also be printed (if present).");
        addEmptyLine_();

        addText_("Options for consensusXML files:");
        registerOutputFile_("consensus_centroids", "<file>", "",
          "Output file for centroids of consensus features", false);
        registerOutputFile_("consensus_elements", "<file>", "",
          "Output file for elements of consensus features", false);
        registerOutputFile_("consensus_features", "<file>", "", "Output file for consensus features and contained elements from all maps (writes 'nan's if element is missing)", false);
        registerStringOption_("sorting_method", "<method>", "none",
          "Sorting method", false);
        setValidStrings_("sorting_method", StringList::create("none,RT,MZ,RT_then_MZ,intensity,quality_decreasing,quality_increasing"));
        registerFlag_("sort_by_maps",
          "Apply a stable sort by the covered maps, lexicographically", false);
        registerFlag_("sort_by_size", "Apply a stable sort by decreasing size (i.e., the number of elements)", false);
        addText_("Sorting options can be combined.  The precedence is: sort_by_size, sort_by_maps, sorting_method");
      }


		ExitCodes main_( int, const char** )
      {
        //-------------------------------------------------------------
        // parameter handling
        //-------------------------------------------------------------
        String in = getStringOption_("in");
        String out = getStringOption_("out");
        bool no_ids = getFlag_("no_ids");
        bool first_dim_rt = getFlag_("first_dim_rt");

        // separator etc.
        String sep = getStringOption_("separator");
        if (sep == "") sep = "\t";
				String replacement = getStringOption_("replacement");
				String quoting = getStringOption_("quoting");
				String::QuotingMethod quoting_method;
				if (quoting == "none") quoting_method = String::NONE;
				else if (quoting == "double") quoting_method = String::DOUBLE;
				else quoting_method = String::ESCAPE;

        // input file type
        FileTypes::Type in_type = FileHandler::getType(in);
        writeDebug_(String("Input file type: ") + FileHandler::typeToName(
          in_type), 2);

        if ( in_type == FileTypes::UNKNOWN )
        {
          writeLog_("Error: Could not determine input file type!");
          return PARSE_ERROR;
        }

        if ( in_type == FileTypes::FEATUREXML )
        {
          //-------------------------------------------------------------
          // loading input
          //-------------------------------------------------------------

          FeatureMap<> feature_map;
          FeatureXMLFile f;
          f.load(in, feature_map);

          // compute protein coverage
          vector<ProteinIdentification> prot_ids = feature_map.getProteinIdentifications();
          vector<PeptideIdentification> pep_ids;
          for (Size i=0;i<feature_map.size();++i) // collect all peptide ids
          {
            vector<PeptideIdentification> pep_ids_bf = feature_map[i].getPeptideIdentifications();
            pep_ids.insert(pep_ids.end(), pep_ids_bf.begin(), pep_ids_bf.end());
          }
          pep_ids.insert(pep_ids.end(), feature_map.getUnassignedPeptideIdentifications().begin(), feature_map.getUnassignedPeptideIdentifications().end());
          try
          { // might throw Exception::MissingInformation()
            for (Size i=0;i<prot_ids.size();++i) prot_ids[i].computeCoverage(pep_ids);
          }
          catch (...){}
          feature_map.setProteinIdentifications(prot_ids);

          // text output
          ofstream outstr(out.c_str());
					SVOutStream output(outstr, sep, replacement, quoting_method);

					bool minimal = getFlag_("minimal");
					no_ids |= minimal; // "minimal" implies "no_ids"

					// write header:
					output.modifyStrings(false);
					if (!no_ids) output << "#FEATURE" << "rt";
					else output << "#rt";
					output << "mz" << "intensity";
					if (!minimal)
					{
						output << "charge" << "width(FWHM)" << "overall_quality" << "rt_quality"
									 << "mz_quality" << "rt_start" << "rt_end";
					}
					output << endl;
					if (!no_ids)
					{
						writePeptideHeader(output);
						writePeptideHeader(output, "UNASSIGNEDPEPTIDE");
          }
					output.modifyStrings(true);

          for (FeatureMap<>::const_iterator citer = feature_map.begin(); 
							 citer != feature_map.end(); ++citer)
          {
            if (!no_ids)
						{
							output << "FEATURE";
						}
            output << citer->getRT() << citer->getMZ() << citer->getIntensity();
						if (!minimal)
						{
							output << citer->getCharge() << citer->getWidth() << citer->getOverallQuality()
										 << citer->getQuality(0) << citer->getQuality(1);

							if (citer->getConvexHulls().size() > 0)
							{
								output << citer->getConvexHulls().begin()->
									getBoundingBox().minX() << citer->getConvexHulls().begin()->
									getBoundingBox().maxX();
							}
							else 
							{
								output << "-1" << "-1";
							}
						}
            output << endl;

            //peptide ids
            if (!no_ids)
            {
              for (vector<PeptideIdentification>::const_iterator pit =
										 citer->getPeptideIdentifications().begin(); pit !=
										 citer->getPeptideIdentifications().end(); ++pit)
              {
								writePeptideId(output, *pit);
							}
						}
					}

					if (!no_ids) // unassigned peptide IDs
					{
						for (vector<PeptideIdentification>::const_iterator pit =
									 feature_map.getUnassignedPeptideIdentifications().begin();
								 pit != feature_map.getUnassignedPeptideIdentifications().end();
								 ++pit)
						{
							writePeptideId(output, *pit, "UNASSIGNEDPEPTIDE");
						}
					}
					outstr.close();
				}

        else if (in_type == FileTypes::CONSENSUSXML)
        {
          String consensus_centroids = getStringOption_("consensus_centroids");
          String consensus_elements = getStringOption_("consensus_elements");
          String consensus_features = getStringOption_("consensus_features");
          String sorting_method = getStringOption_("sorting_method");
          bool sort_by_maps = getFlag_("sort_by_maps");
          bool sort_by_size = getFlag_("sort_by_size");

          ConsensusMap consensus_map;
          ConsensusXMLFile consensus_xml_file;

          consensus_xml_file.load(in, consensus_map);

          // compute protein coverage
          vector<ProteinIdentification> prot_ids = consensus_map.getProteinIdentifications();
          vector<PeptideIdentification> pep_ids;
          for (Size i=0;i<consensus_map.size();++i) // collect all peptide ids
          {
            vector<PeptideIdentification> pep_ids_bf = consensus_map[i].getPeptideIdentifications();
            pep_ids.insert(pep_ids.end(), pep_ids_bf.begin(), pep_ids_bf.end());
          }
          pep_ids.insert(pep_ids.end(), consensus_map.getUnassignedPeptideIdentifications().begin(), consensus_map.getUnassignedPeptideIdentifications().end());
          try
          { // might throw Exception::MissingInformation()
            for (Size i=0;i<prot_ids.size();++i) prot_ids[i].computeCoverage(pep_ids);
          }
          catch (...){}
          consensus_map.setProteinIdentifications(prot_ids);


          if (sorting_method == "none")
          {
            // don't sort in this case
          }
          else if (sorting_method == "RT") consensus_map.sortByRT();
          else if (sorting_method == "MZ") consensus_map.sortByMZ();
          else if (sorting_method == "RT_then_MZ")
					{
						consensus_map.sortByPosition();
          }
          else if (sorting_method == "intensity")
					{
						consensus_map.sortByIntensity();
          }
          else if (sorting_method == "quality_decreasing")
          {
            consensus_map.sortByQuality(true);
          }
          else if (sorting_method == "quality_increasing")
          {
            consensus_map.sortByQuality(false);
          }

          if (sort_by_maps) consensus_map.sortByMaps();

          if (sort_by_size) consensus_map.sortBySize();

          String date_time_now = DateTime::now().get();

          // -------------------------------------------------------------------

          if (!consensus_centroids.empty())
          {
            std::ofstream consensus_centroids_file(consensus_centroids.c_str());
            if (!consensus_centroids_file)
            {
              throw Exception::UnableToCreateFile(__FILE__, __LINE__,
                __PRETTY_FUNCTION__, consensus_centroids);
            }

						SVOutStream output(consensus_centroids_file, sep, replacement,
															 quoting_method);

						writeConsensusHeader(output, "Centroids", in,	date_time_now);

            for (ConsensusMap::const_iterator cmit = consensus_map.begin();
								 cmit != consensus_map.end(); ++cmit)
            {
              output << *cmit << endl;
            }
            consensus_centroids_file.close();
          }

          // -------------------------------------------------------------------

          if (!consensus_elements.empty())
          {
            std::ofstream consensus_elements_file(consensus_elements.c_str());
            if (!consensus_elements_file)
            {
              throw Exception::UnableToCreateFile(__FILE__, __LINE__,
                __PRETTY_FUNCTION__, consensus_elements);
            }

						SVOutStream output(consensus_elements_file, sep, replacement,
															 quoting_method);

						writeConsensusHeader(output, "Elements", in, date_time_now);

            for (ConsensusMap::const_iterator cmit = consensus_map.begin();
								 cmit != consensus_map.end(); ++cmit)
            {
              output << endl;
              for (ConsensusFeature::const_iterator cfit = cmit->begin();
									 cfit != cmit->end(); ++cfit)
              {
                output << "H" << *cfit << *cmit << endl;
              }
              // We repeat the first feature handle at the end of the list.
              // This way you can generate closed line drawings
              // See Gnuplot set datafile commentschars
              output << "L" << *cmit->begin() << *cmit << endl;
            }
            consensus_elements_file.close();
          }

          // -------------------------------------------------------------------

					if (!consensus_features.empty())
          {
            std::ofstream consensus_features_file(consensus_features.c_str());
            if (!consensus_features_file)
            {
              throw Exception::UnableToCreateFile(__FILE__, __LINE__,
                __PRETTY_FUNCTION__, consensus_features);
            }

						SVOutStream output(consensus_features_file, sep, replacement,
															 quoting_method);

						std::map<Size,Size> map_id_to_map_num;
            std::vector<Size> map_num_to_map_id;
            FeatureHandle feature_handle_NaN;
            feature_handle_NaN.setRT(
							std::numeric_limits<FeatureHandle::CoordinateType>::quiet_NaN());
            feature_handle_NaN.setMZ(
							std::numeric_limits<FeatureHandle::CoordinateType>::quiet_NaN());
            feature_handle_NaN.setIntensity(
							std::numeric_limits<FeatureHandle::IntensityType>::quiet_NaN());
            // feature_handle_NaN.setCharge(std::numeric_limits<Int>::max());

            for (ConsensusMap::FileDescriptions::const_iterator fdit =
									 consensus_map.getFileDescriptions().begin();
								 fdit != consensus_map.getFileDescriptions().end(); ++fdit )
            {
              map_id_to_map_num[fdit->first] = map_num_to_map_id.size();
              map_num_to_map_id.push_back(fdit->first);
            }

						map<String, Size> prot_runs;
						Size max_prot_run = 0;
						StringList comments;
						if (!no_ids)
            {
							String pep_line = "Protein identification runs associated with peptide/protein columns below: ";
							for (vector<ProteinIdentification>::const_iterator prot_it =
										 consensus_map.getProteinIdentifications().begin();
									 prot_it != consensus_map.getProteinIdentifications().end();
									 ++prot_it, ++max_prot_run)
							{
								String run_id = prot_it->getIdentifier();
								// add to comment:
								if (max_prot_run > 0)
								{
									pep_line += ", ";
								}
								pep_line += String(max_prot_run) + ": '" + run_id + "'";

								map<String, Size>::iterator pos = prot_runs.find(run_id);
								if (pos != prot_runs.end())
								{
									cerr << "Warning while exporting '" << in
											 << "': protein identification run ID '" << run_id
											 << "' occurs more than once" << endl;
								}
								else prot_runs[run_id] = max_prot_run;
							}
							if (max_prot_run>0)
							{
								--max_prot_run; // increased beyond max. at end of for-loop
							}
							comments << pep_line;
						}

						writeConsensusHeader(output, "Consensus features", in,
																	 date_time_now,	comments, true);
						output.modifyStrings(false);
            for (Size fhindex = 0; fhindex < map_num_to_map_id.size();
								 ++fhindex)
            {
              Size map_id = map_num_to_map_id[fhindex];
              output << "rt_"+ String(map_id) << "mz_" + String(map_id)
										 << "intensity_" + String(map_id)
										 << "charge_" + String(map_id)
										 << "width_" + String(map_id);
            }
						if (!no_ids)
						{
							for (Size i = 0; i <= max_prot_run; ++i)
							{
								output << "peptide_" + String(i)
											 << "n_diff_peptides_" + String(i)
											 << "protein_" + String(i)
											 << "n_diff_proteins_" + String(i);
							}
						}
            output << endl;
						output.modifyStrings(true);

            for (ConsensusMap::const_iterator cmit = consensus_map.begin();
								 cmit != consensus_map.end(); ++cmit)
            {
              std::vector<FeatureHandle> feature_handles(map_num_to_map_id.size(),feature_handle_NaN);
              output << *cmit;
              for (ConsensusFeature::const_iterator cfit = cmit->begin();
									 cfit != cmit->end(); ++cfit)
              {
                feature_handles[map_id_to_map_num[cfit->getMapIndex()]] = *cfit;
              }
              for (Size fhindex = 0; fhindex < feature_handles.size();
									 ++fhindex)
              {
								output << feature_handles[fhindex];
              }
							if (!no_ids)
							{
								vector<set<String> > peptides_by_source(max_prot_run + 1),
									proteins_by_source(max_prot_run + 1);
								for (vector<PeptideIdentification>::const_iterator pep_it =
											 cmit->getPeptideIdentifications().begin(); pep_it !=
											 cmit->getPeptideIdentifications().end(); ++pep_it)
								{
									Size index = prot_runs[pep_it->getIdentifier()];
									for (vector<PeptideHit>::const_iterator hit_it = pep_it->
												 getHits().begin(); hit_it != pep_it->getHits().end();
											 ++hit_it)
									{
										peptides_by_source[index].insert(hit_it->getSequence().
																										 toString());
										proteins_by_source[index].insert(
											hit_it->getProteinAccessions().begin(),
											hit_it->getProteinAccessions().end());
									}
								}
								vector<set<String> >::iterator pep_it = peptides_by_source.
									begin(), prot_it = proteins_by_source.begin();
								for (; pep_it != peptides_by_source.end(); ++pep_it, ++prot_it)
								{
									StringList seqs(vector<String>(pep_it->begin(),
																								 pep_it->end())),
											accs(vector<String>(prot_it->begin(), prot_it->end()));
									for (StringList::iterator acc_it = accs.begin();
											 acc_it != accs.end(); ++acc_it)
									{
										acc_it->substitute('/', '_');
									}
									output << seqs.concatenate("/") << seqs.size()
												 << accs.concatenate("/") << accs.size();
								}
							}
              output << endl;
            }
            consensus_features_file.close();
          }

          // -------------------------------------------------------------------

          if (!out.empty())
          {
            std::ofstream outstr(out.c_str());
            if (!outstr)
            {
              throw Exception::UnableToCreateFile(__FILE__, __LINE__,
                __PRETTY_FUNCTION__, out);
            }

						SVOutStream output(outstr, sep, replacement, quoting_method);
						output.modifyStrings(false);
            output << "#Consensus features extracted from " + in + " on "	+
							date_time_now << std::endl;

            std::map<Size,Size> map_id_to_map_num;
            std::vector<Size> map_num_to_map_id;
            FeatureHandle feature_handle_NaN;
            feature_handle_NaN.setRT(std::numeric_limits<
                FeatureHandle::CoordinateType>::quiet_NaN());
            feature_handle_NaN.setMZ(std::numeric_limits<
                FeatureHandle::CoordinateType>::quiet_NaN());
            feature_handle_NaN.setIntensity(std::numeric_limits<
                FeatureHandle::IntensityType>::quiet_NaN());
            feature_handle_NaN.setWidth(std::numeric_limits<
                FeatureHandle::WidthType>::quiet_NaN());
            feature_handle_NaN.setCharge(0); // just to be sure...
            // feature_handle_NaN.setCharge(std::numeric_limits<Int>::max()); // alternative ??

            // It's hard to predict which meta keys will be used in file
						// descriptions. So we assemble a list each time. Represent keys
						// by String, not UInt, for implicit sorting.
            std::set<String> all_file_desc_meta_keys;
            std::vector<UInt> tmp_meta_keys;
            for (ConsensusMap::FileDescriptions::const_iterator fdit =
								 consensus_map.getFileDescriptions().begin(); 
								 fdit != consensus_map.getFileDescriptions().end(); ++fdit )
            {
              map_id_to_map_num[fdit->first] = map_num_to_map_id.size();
              map_num_to_map_id.push_back(fdit->first);
              fdit->second.getKeys(tmp_meta_keys);
              for (std::vector<UInt>::const_iterator kit =
										 tmp_meta_keys.begin(); kit != tmp_meta_keys.end(); ++kit )
              {
                all_file_desc_meta_keys.insert(
                  MetaInfoInterface::metaRegistry().getName(*kit));
              }
            }

            output << "#MAP" << "id" << "filename" << "label" << "size";
            for (std::set<String>::const_iterator kit =
									 all_file_desc_meta_keys.begin(); kit !=
									 all_file_desc_meta_keys.end(); ++kit)
            {
              output << *kit;
            }
            output << endl;
						output.modifyStrings(true);

            // list of maps (intentionally at the beginning, contrary to order in consensusXML)
            for (ConsensusMap::FileDescriptions::const_iterator fdit =
									 consensus_map.getFileDescriptions().begin(); fdit !=
									 consensus_map.getFileDescriptions().end(); ++fdit)
            {
              if (no_ids) output << "#MAP";
							else output << "MAP";
              output << fdit->first << fdit->second.filename
										 << fdit->second.label << fdit->second.size;
              for (std::set<String>::const_iterator kit =
										 all_file_desc_meta_keys.begin(); kit !=
										 all_file_desc_meta_keys.end(); ++kit)
              {
                if (fdit->second.metaValueExists(*kit))
                {
                  output << fdit->second.getMetaValue(*kit);
                }
                else output << "";
              }
              output << endl;
            }

            // stores one consensus feature per line
						output.modifyStrings(false);
						if (no_ids) output << "#rt_cf";
						else output << "#CONSENSUS" << "rt_cf";
						output << "mz_cf" << "intensity_cf" << "charge_cf" << "width_cf" << "quality_cf";
						for (Size fhindex = 0; fhindex < map_num_to_map_id.size();
								 ++fhindex)
						{
							Size map_id = map_num_to_map_id[fhindex];
							output << "rt_" + String(map_id) << "mz_" + String(map_id)
										 << "intensity_" + String(map_id)
										 << "charge_" + String(map_id)
										 << "width_" + String(map_id);
						}
						output << endl;
						output.modifyStrings(true);
            if (!no_ids)
            {
							writeRunHeader(output);
							writeProteinHeader(output);
							writePeptideHeader(output, "UNASSIGNEDPEPTIDE", true, true, true);
							writePeptideHeader(output, "PEPTIDE");
            }

            // proteins and unassigned peptides
            if (!no_ids)
            { // proteins
							for (vector<ProteinIdentification>::const_iterator it =
										 consensus_map.getProteinIdentifications().begin(); it !=
										 consensus_map.getProteinIdentifications().end(); ++it )
							{
								writeProteinId(output, *it);
							}

              // unassigned peptides
							for (vector<PeptideIdentification>::const_iterator pit = consensus_map.getUnassignedPeptideIdentifications().begin(); pit != consensus_map.getUnassignedPeptideIdentifications().end(); ++pit)
							{
								writePeptideId(output, *pit, "UNASSIGNEDPEPTIDE", true, true,
																 true);
								// first_dim_... stuff not supported for now
							}
            }

            for (ConsensusMap::const_iterator cmit = consensus_map.begin();
								 cmit != consensus_map.end(); ++cmit)
            {
              std::vector<FeatureHandle> feature_handles(map_num_to_map_id.size(),
																							 feature_handle_NaN);
              if (!no_ids) output << "CONSENSUS";
              output << *cmit << cmit->getQuality();
              for (ConsensusFeature::const_iterator cfit = cmit->begin();
									 cfit != cmit->end(); ++cfit)
              {
                feature_handles[map_id_to_map_num[cfit->getMapIndex()]] = *cfit;
              }
              for (Size fhindex = 0; fhindex < feature_handles.size();
									 ++fhindex )
              {
								output << feature_handles[fhindex];
              }
              output << endl;

              // peptide ids
              if (!no_ids)
              {
                for (vector<PeptideIdentification>::const_iterator pit =
											 cmit->getPeptideIdentifications().begin(); pit !=
											 cmit->getPeptideIdentifications().end(); ++pit)
                {
									writePeptideId(output, *pit);
                }
              }
            }
          }
          return EXECUTION_OK;
        }

        else if (in_type == FileTypes::IDXML)
        {
          vector<ProteinIdentification> prot_ids;
          vector<PeptideIdentification> pep_ids;
          String document_id;
          IdXMLFile().load(in, prot_ids, pep_ids, document_id);
          try
          { // might throw Exception::MissingInformation()
            for (Size i=0;i<prot_ids.size();++i) prot_ids[i].computeCoverage(pep_ids);
          }
          catch (...){}

          ofstream txt_out(out.c_str());
					SVOutStream output(txt_out, sep, replacement, quoting_method);

					writeRunHeader(output);
					writeProteinHeader(output);
          if (first_dim_rt)
          {
						writePeptideHeader(output, "PEPTIDE", false, true, true, true);
          }
          else
          {
						writePeptideHeader(output, "PEPTIDE", false, true, true);
          }

          for (vector<ProteinIdentification>::const_iterator it =
								 prot_ids.begin(); it != prot_ids.end(); ++it)
          {
            String actual_id = it->getIdentifier();

            if (!getFlag_("peptides_only"))	writeProteinId(output, *it);

            if (!getFlag_("proteins_only"))
            {
              // slight improvement on big idXML files with many different runs:
              // index the identifiers and peptide ids to avoid running over
							// them again and again
              for (vector<PeptideIdentification>::const_iterator pit =
										 pep_ids.begin(); pit != pep_ids.end(); ++pit)
              {
                if (pit->getIdentifier() == actual_id)
                {
									if (first_dim_rt)
									{
										writePeptideId(output, *pit, "PEPTIDE", false, true, true,
																		 true);
									}
									else
									{
										writePeptideId(output, *pit, "PEPTIDE", false, true,
																		 true);
									}
                }
              }
            }
          }

          txt_out.close();
        }
				else if (in_type == FileTypes::MZML)
				{
					PeakMap exp;
					FileHandler().loadExperiment(in, exp);

					ofstream outstr(out.c_str());
					SVOutStream output(outstr, sep, replacement, quoting_method);
					output.modifyStrings(false);
					for (vector<MSChromatogram<> >::const_iterator it = exp.getChromatograms().begin(); it != exp.getChromatograms().end(); ++it)
					{
						if (it->getChromatogramType() == ChromatogramSettings::SELECTED_REACTION_MONITORING_CHROMATOGRAM)
						{
							output << "MRM Q1=" << it->getPrecursor().getMZ() << " Q3=" << it->getProduct().getMZ() << endl;
							for (MSChromatogram<>::ConstIterator cit = it->begin(); cit != it->end(); ++cit)
							{
								output << cit->getRT() << " " << cit->getIntensity() << endl;
							}
							output << endl;
						}
					}
					outstr.close();
				}

        return EXECUTION_OK;
      }
  };
}


int
main( int argc, const char** argv )
{
  TOPPTextExporter t;
  return t.main(argc, argv);
}

/// @endcond<|MERGE_RESOLUTION|>--- conflicted
+++ resolved
@@ -81,11 +81,7 @@
 namespace OpenMS
 {
 	// write data from a feature to the output stream
-<<<<<<< HEAD
 	void writeFeature(SVOutStream& out, Peak2D::CoordinateType rt,
-=======
-	void write_feature(SVOutStream& out, Peak2D::CoordinateType rt, 
->>>>>>> dc6b27e6
 										 Peak2D::CoordinateType mz, Peak2D::IntensityType intensity,
 										 Int charge, BaseFeature::WidthType width)
 	{
@@ -100,13 +96,8 @@
 	// stream output operator for FeatureHandle
 	SVOutStream& operator<<(SVOutStream& out, const FeatureHandle& feature)
 	{
-<<<<<<< HEAD
 		writeFeature(out, feature.getRT(), feature.getMZ(), feature.getIntensity(),
-									feature.getCharge());
-=======
-		write_feature(out, feature.getRT(), feature.getMZ(), feature.getIntensity(),
 									feature.getCharge(), feature.getWidth());
->>>>>>> dc6b27e6
 		return out;
 	}
 
@@ -114,13 +105,8 @@
 	// stream output operator for ConsensusFeature
 	SVOutStream& operator<<(SVOutStream& out, const ConsensusFeature& feature)
 	{
-<<<<<<< HEAD
 		writeFeature(out, feature.getRT(), feature.getMZ(), feature.getIntensity(),
-									feature.getCharge());
-=======
-		write_feature(out, feature.getRT(), feature.getMZ(), feature.getIntensity(),
 									feature.getCharge(), feature.getWidth());
->>>>>>> dc6b27e6
 		return out;
 	}
 
@@ -491,7 +477,7 @@
 							else 
 							{
 								output << "-1" << "-1";
-							}
+						}
 						}
             output << endl;
 
@@ -606,7 +592,7 @@
 
           // -------------------------------------------------------------------
 
-          if (!consensus_elements.empty())
+          if ( !consensus_elements.empty() )
           {
             std::ofstream consensus_elements_file(consensus_elements.c_str());
             if (!consensus_elements_file)
@@ -642,7 +628,7 @@
 					if (!consensus_features.empty())
           {
             std::ofstream consensus_features_file(consensus_features.c_str());
-            if (!consensus_features_file)
+            if ( !consensus_features_file )
             {
               throw Exception::UnableToCreateFile(__FILE__, __LINE__,
                 __PRETTY_FUNCTION__, consensus_features);
@@ -771,7 +757,7 @@
 								{
 									StringList seqs(vector<String>(pep_it->begin(),
 																								 pep_it->end())),
-											accs(vector<String>(prot_it->begin(), prot_it->end()));
+										accs(vector<String>(prot_it->begin(), prot_it->end()));
 									for (StringList::iterator acc_it = accs.begin();
 											 acc_it != accs.end(); ++acc_it)
 									{
@@ -791,7 +777,7 @@
           if (!out.empty())
           {
             std::ofstream outstr(out.c_str());
-            if (!outstr)
+            if ( !outstr )
             {
               throw Exception::UnableToCreateFile(__FILE__, __LINE__,
                 __PRETTY_FUNCTION__, out);
@@ -821,7 +807,7 @@
 						// by String, not UInt, for implicit sorting.
             std::set<String> all_file_desc_meta_keys;
             std::vector<UInt> tmp_meta_keys;
-            for (ConsensusMap::FileDescriptions::const_iterator fdit =
+            for ( ConsensusMap::FileDescriptions::const_iterator fdit =
 								 consensus_map.getFileDescriptions().begin(); 
 								 fdit != consensus_map.getFileDescriptions().end(); ++fdit )
             {
