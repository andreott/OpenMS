// -*- mode: C++; tab-width: 2; -*-
// vi: set ts=2:
//
// --------------------------------------------------------------------------
//                   OpenMS Mass Spectrometry Framework 
// --------------------------------------------------------------------------
//  Copyright (C) 2003-2011 -- Oliver Kohlbacher, Knut Reinert
//
//  This library is free software; you can redistribute it and/or
//  modify it under the terms of the GNU Lesser General Public
//  License as published by the Free Software Foundation; either
//  version 2.1 of the License, or (at your option) any later version.
//
//  This library is distributed in the hope that it will be useful,
//  but WITHOUT ANY WARRANTY; without even the implied warranty of
//  MERCHANTABILITY or FITNESS FOR A PARTICULAR PURPOSE.  See the GNU
//  Lesser General Public License for more details.
//
//  You should have received a copy of the GNU Lesser General Public
//  License along with this library; if not, write to the Free Software
//  Foundation, Inc., 59 Temple Place, Suite 330, Boston, MA  02111-1307  USA
//
// --------------------------------------------------------------------------
// $Maintainer: Johannes Junker $
// $Authors: Johannes Junker, Chris Bielow $
// --------------------------------------------------------------------------

#include <OpenMS/VISUAL/TOPPASToolVertex.h>
#include <OpenMS/VISUAL/TOPPASMergerVertex.h>
#include <OpenMS/VISUAL/TOPPASInputFileListVertex.h>
#include <OpenMS/VISUAL/DIALOGS/TOPPASToolConfigDialog.h>
#include <OpenMS/VISUAL/TOPPASScene.h>
#include <OpenMS/VISUAL/TOPPASOutputFileListVertex.h>
#include <OpenMS/SYSTEM/File.h>
#include <OpenMS/FORMAT/FileHandler.h>

#include <QtGui/QGraphicsScene>
#include <QtGui/QMessageBox>
#include <QtCore/QFile>
#include <QtCore/QFileInfo>
#include <QtCore/QDir>
#include <QtCore/QRegExp>
#include <QtGui/QImage>

#include <QDesktopServices>
#include <QUrl>
#include <QMessageBox>
#include <QCoreApplication>

namespace OpenMS
{
	UInt TOPPASToolVertex::uid_ = 1;
	
	TOPPASToolVertex::TOPPASToolVertex()
		:	TOPPASVertex(),
			name_(),
			type_(),
			param_(),
			progress_color_(Qt::gray)
		{
		pen_color_ = Qt::black;
		brush_color_ = QColor(245,245,245);
		if (initParam_()) {}
		connect (this, SIGNAL(toolStarted()), this, SLOT(toolStartedSlot()));
		connect (this, SIGNAL(toolFinished()), this, SLOT(toolFinishedSlot()));
		connect (this, SIGNAL(toolFailed()), this, SLOT(toolFailedSlot()));
		connect (this, SIGNAL(toolCrashed()), this, SLOT(toolCrashedSlot()));
	}
	
	TOPPASToolVertex::TOPPASToolVertex(const String& name, const String& type)
		: TOPPASVertex(),
			name_(name),
			type_(type),
			param_(),
			progress_color_(Qt::gray)
	{
		pen_color_ = Qt::black;
		brush_color_ = QColor(245,245,245);
		if (initParam_()) {}
		connect (this, SIGNAL(toolStarted()), this, SLOT(toolStartedSlot()));
		connect (this, SIGNAL(toolFinished()), this, SLOT(toolFinishedSlot()));
		connect (this, SIGNAL(toolFailed()), this, SLOT(toolFailedSlot()));
		connect (this, SIGNAL(toolCrashed()), this, SLOT(toolCrashedSlot()));
	}
	
	TOPPASToolVertex::TOPPASToolVertex(const TOPPASToolVertex& rhs)
		:	TOPPASVertex(rhs),
			name_(rhs.name_),
			type_(rhs.type_),
			param_(rhs.param_),
			progress_color_(rhs.progress_color_)
	{
		pen_color_ = Qt::black;
		brush_color_ = QColor(245,245,245);
		connect (this, SIGNAL(toolStarted()), this, SLOT(toolStartedSlot()));
		connect (this, SIGNAL(toolFinished()), this, SLOT(toolFinishedSlot()));
		connect (this, SIGNAL(toolFailed()), this, SLOT(toolFailedSlot()));
		connect (this, SIGNAL(toolCrashed()), this, SLOT(toolCrashedSlot()));
	}

	TOPPASToolVertex::~TOPPASToolVertex()
	{
	
	}
	
	TOPPASToolVertex& TOPPASToolVertex::operator= (const TOPPASToolVertex& rhs)
	{
		TOPPASVertex::operator=(rhs);
		
		param_ = rhs.param_;
		name_ = rhs.name_;
		type_ = rhs.type_;
		finished_ = rhs.finished_;
		progress_color_ = rhs.progress_color_;
		
		return *this;
	}
	
	bool TOPPASToolVertex::initParam_(const QString& old_ini_file)
	{
		Param tmp_param;
    // this is the only exception for writing directly to the tmpDir, instead of a subdir of tmpDir, as scene()->getTempDir() might not be available yet
		QString ini_file = File::getTempDirectory().toQString() + QDir::separator() + "TOPPAS_" + name_.toQString() + "_";
		if (type_ != "")
		{
			ini_file += type_.toQString() + "_";
		}
		ini_file += File::getUniqueName().toQString() + "_tmp.ini";
    ini_file = QDir::toNativeSeparators(ini_file);

<<<<<<< HEAD
		String call = name_ + " -write_ini " + ini_file;
=======
		String call = String("\"") + File::getExecutablePath() + name_ + "\"" + " -write_ini " + ini_file;
>>>>>>> 6618663a
		if (type_ != "")
		{
			call += " -type " + type_;
		}
		if (old_ini_file != "")
		{
			if (!File::exists(old_ini_file))
			{
				QMessageBox::critical(0,"Error",(String("Could not open '")+old_ini_file+"'!").c_str());
				return false;
			}
			call += " -ini " + String(old_ini_file);
		}
		
		if (system(call.c_str()) != 0)
		{
			QMessageBox::critical(0, "Error", (String("Could not execute '") + call + "'!\n\nMake sure the TOPP tools are present in '" + File::getExecutablePath() + "', that you have permission to write to the temporary file path, and that there is space left in the temporary file path.").c_str());
			return false;
		}
		if (!File::exists(ini_file))
		{
			QMessageBox::critical(0, "Error", (String("Could not open '")+ini_file+"'!").c_str());
			return false;
		}
		
		tmp_param.load(String(ini_file).c_str());
		param_=tmp_param.copy(name_+":1:",true);
		//param_.remove("log");
		//param_.remove("no_progress");
		//param_.remove("debug");
		//// handled by TOPPAS anyway:
		//param_.remove("type");
		
		writeParam_(param_,ini_file);
		bool changed = false;
		if (old_ini_file != "")
		{
			//check if ini file has changed (quick & dirty by file size)
			QFile q_ini(ini_file);
			QFile q_old_ini(old_ini_file);
			changed = q_ini.size() != q_old_ini.size();
		}
		QFile::remove(ini_file);
		
		return changed;
	}
	
	void TOPPASToolVertex::mouseDoubleClickEvent(QGraphicsSceneMouseEvent* /*e*/)
	{
		editParam();
	}
	
	void TOPPASToolVertex::editParam()
	{
		QWidget* parent_widget = qobject_cast<QWidget*>(scene()->parent());
		String default_dir = "";
		
		// use a copy for editing
		Param edit_param(param_);
		
		QVector<String> hidden_entries;
		// remove type (should not be edited)
		if (edit_param.exists("type"))
		{
			hidden_entries.push_back("type");
		}
		// remove entries that are handled by edges already, user should not see them
		QVector<IOInfo> input_infos;
		getInputParameters(input_infos);
		for (EdgeIterator it = inEdgesBegin(); it != inEdgesEnd(); ++it)
		{
			int index = (*it)->getTargetInParam();
			if (index < 0)
			{
				continue;
			}
			
			const String& name = input_infos[index].param_name;
			if (edit_param.exists(name))
			{
				hidden_entries.push_back(name);
			}
		}
		
		QVector<IOInfo> output_infos;
		getOutputParameters(output_infos);
		for (EdgeIterator it = outEdgesBegin(); it != outEdgesEnd(); ++it)
		{
			int index = (*it)->getSourceOutParam();
			if (index < 0)
			{
				continue;
			}
			
			const String& name = output_infos[index].param_name;
			if (edit_param.exists(name))
			{
				hidden_entries.push_back(name);
			}
		}
		
    // remove entries explained by edges
    foreach (const String& name, hidden_entries)
		{
			edit_param.remove(name);
		}

		TOPPASToolConfigDialog dialog(parent_widget, edit_param, default_dir, name_, type_, hidden_entries);
		if (dialog.exec())
		{
      // take new values
      param_.update(edit_param);
			progress_color_ = Qt::gray;
			emit somethingHasChanged();
		}
		
		qobject_cast<TOPPASScene*>(scene())->updateEdgeColors();
	}
	
	void TOPPASToolVertex::getInputParameters(QVector<IOInfo>& input_infos)
	{
		getParameters_(input_infos,true);
	}
	
	void TOPPASToolVertex::getOutputParameters(QVector<IOInfo>& output_infos)
	{
		getParameters_(output_infos,false);
	}
	
	void TOPPASToolVertex::getParameters_(QVector<IOInfo>& io_infos, bool input_params)
	{
		String search_tag = input_params ? "input file" : "output file";
		
		io_infos.clear();
		
		for (Param::ParamIterator it = param_.begin(); it != param_.end(); ++it)
		{
			if (it->tags.count(search_tag))
			{
				StringList valid_types;
				
				const String& desc = it->description;
				String::SizeType index = desc.find("valid formats",0);
				if (index != String::npos)
				{
					String::SizeType types_start_pos = desc.find("'",index) + 1;
					String::SizeType types_length = desc.find("'",types_start_pos) - types_start_pos;
					String types_string = desc.substr(types_start_pos, types_length);
					if (types_string.find(",",0) == String::npos)
					{
						valid_types.push_back(types_string.trim());
					}
					else
					{
						types_string.split(',', valid_types);
					}
				}
				
				IOInfo io_info;
				io_info.param_name = it.getName();
				io_info.valid_types = valid_types;
				if (it->value.valueType() == DataValue::STRING_LIST)	
				{
					io_info.type = IOInfo::IOT_LIST;
				}
				else if (it->value.valueType() == DataValue::STRING_VALUE)
				{
					io_info.type = IOInfo::IOT_FILE;
				}
				else
				{
					std::cerr << "TOPPAS: Unexpected parameter value!" << std::endl;
				}
				io_infos.push_back(io_info);
			}
		}
		// order in param can change --> sort
		qSort(io_infos);
	}

	void TOPPASToolVertex::paint(QPainter* painter, const QStyleOptionGraphicsItem* /*option*/, QWidget* /*widget*/)
	{
		//painter->setRenderHints(QPainter::Antialiasing | QPainter::TextAntialiasing | QPainter::SmoothPixmapTransform);
		QPen pen(pen_color_, 1, Qt::SolidLine, Qt::FlatCap, Qt::MiterJoin);
		if (isSelected())
		{
			pen.setWidth(2);
			painter->setBrush(brush_color_.darker(130));
			pen.setColor(Qt::darkBlue);
		}
		else
		{
			painter->setBrush(brush_color_);
		}
		painter->setPen(pen);
		
		QPainterPath path;
		path.addRect(-70.0, -60.0, 140.0, 120.0);		
 		painter->drawPath(path);
 		
 		pen.setColor(pen_color_);
 		painter->setPen(pen);
		if (type_ == "")
		{
			QRectF text_boundings = painter->boundingRect(QRectF(0,0,0,0), Qt::AlignCenter, name_.toQString());
			painter->drawText(-(int)(text_boundings.width()/2.0), (int)(text_boundings.height()/4.0), name_.toQString());
		}
		else
		{
			QRectF text_boundings = painter->boundingRect(QRectF(0,0,0,0), Qt::AlignCenter, name_.toQString());
			painter->drawText(-(int)(text_boundings.width()/2.0), -(int)(text_boundings.height()/3.0), name_.toQString());
			text_boundings = painter->boundingRect(QRectF(0,0,0,0), Qt::AlignCenter, type_.toQString());
			painter->drawText(-(int)(text_boundings.width()/2.0), +(int)(text_boundings.height()/1.33), type_.toQString());
		}

		//topo sort number
		qreal x_pos = -64.0;
		qreal y_pos = -41.0; 
		painter->drawText(x_pos, y_pos, QString::number(topo_nr_));
		
		if (progress_color_ != Qt::gray)
		{
			QString text = QString::number(round_counter_) + " / " + QString::number(round_total_);
			
      QRectF text_boundings = painter->boundingRect(QRectF(0,0,0,0), Qt::AlignCenter, text);
			painter->drawText((int)(62.0-text_boundings.width()), 48, text);
		}

		// recycling status
    if (this->allow_output_recycling_)
    {
      painter->setPen(Qt::green);
      painter->drawChord(-7,-52, 14, 14, 0*16, 180*16);
    }
		
		// progress light
		painter->setPen(Qt::black);
		painter->setBrush(progress_color_);
		painter->drawEllipse(46,-52, 14, 14);
	}
	
	QRectF TOPPASToolVertex::boundingRect() const
	{
		return QRectF(-71,-61,142,122);
	}
	
	QPainterPath TOPPASToolVertex::shape () const
	{
		QPainterPath shape;
		shape.addRect(-71.0, -61.0, 142.0, 122.0);				
		return shape;
	}
	
	const String& TOPPASToolVertex::getName() const
	{
		return name_;
	}
	
	const String& TOPPASToolVertex::getType() const
	{
		return type_;
	}
	
	void TOPPASToolVertex::run()
	{
		__DEBUG_BEGIN_METHOD__
		
		//check if everything ready (there might be more than one upstream node - ALL need to be ready)
		if (!isUpstreamReady())	return;
		
    if (finished_)
    {
      std::cerr << "This should not happen. Calling an already finished node '" << this->name_ << "' (#" << this->getTopoNr() << ")!\n";
      throw Exception::IllegalSelfOperation(__FILE__,__LINE__,__PRETTY_FUNCTION__);
    }
		TOPPASScene* ts = qobject_cast<TOPPASScene*>(scene());
<<<<<<< HEAD
		QString ini_file = File::getTempDirectory().toQString()
=======

    QString ini_file = ts->getTempDir()
>>>>>>> 6618663a
						           + QDir::separator()
						           + getOutputDir().toQString()
						           + QDir::separator()
						           + name_.toQString();
<<<<<<< HEAD
		if (type_ != "")
		{
			ini_file += "_" + type_.toQString();
		}
		ini_file += ".ini";
=======
		if (type_ != "") ini_file += "_" + type_.toQString();
>>>>>>> 6618663a
		// do not write the ini yet - we might need to alter it
		
    RoundPackages pkg;
    String error_msg("");
    bool success = buildRoundPackages(pkg, error_msg);
    if (!success)
    {
      std::cerr << "Could not retrieve input files from upstream nodes...\n";
      emit toolFailed(error_msg.toQString());
      return;
    }
		
		// all inputs are ready --> GO!
		if (!updateCurrentOutputFileNames(pkg, error_msg)) // based on input, we prepare output names
    {
      emit toolFailed(error_msg.toQString());
      return;
    }
		
		createDirs();

    emit toolStarted();
		
    /// update round status
    round_total_ = (int) pkg.size(); // take number of rounds from previous tool(s) - should all be equal
    round_counter_ = 0;        // once round_counter_ reaches round_total_, we are done

		QStringList shared_args;
		shared_args	<< "-no_progress";
		if (type_ != "") shared_args << "-type" << type_.toQString();

		// get *all* input|output file parameters (regardless if edge exists)
		QVector<IOInfo> in_params, out_params;
		getInputParameters(in_params);
    getOutputParameters(out_params);

    bool ini_round_dependent = false; // indicates if we need a new ini file for each round (usually GenericWrapper issue)

    for (int round = 0; round < round_total_; ++round)
		{
			debugOut_(String("Enqueueing process nr ") + round + "/" + round_total_);
			QStringList args = shared_args;

      // we might need to modify input/output file parameters before storing to INI
      Param param_tmp = param_;

			/// INCOMING EDGES
      for (RoundPackageConstIt ite = pkg[round].begin();
                               ite!= pkg[round].end();
                               ++ite)
			{
        TOPPASEdge incoming_edge = *(ite->second.edge);

        int param_index = incoming_edge.getTargetInParam();
				if (param_index < 0 || param_index >= in_params.size())
				{
					std::cerr << "TOPPAS: Input parameter index out of bounds!" << std::endl;
					return;
				}

        String param_name = in_params[param_index].param_name;

        bool store_to_ini = false;
        // check for GenericWrapper input/output files and put them in INI file:
<<<<<<< HEAD
        if (param_name.hasPrefix("ETool:")) store_to_ini = true;
=======
        if (param_name.hasPrefix("ETool:"))
        {
          store_to_ini = true;
          ini_round_dependent = true;
        }
>>>>>>> 6618663a
        if (!store_to_ini) args << "-" + param_name.toQString();
				
        QStringList file_list = ite->second.filenames;

        if (store_to_ini)
        {
          if (param_tmp.getValue(param_name).valueType()==DataValue::STRING_LIST) param_tmp.setValue(param_name, StringList(file_list));
          else 
          { 
            if (file_list.size()>1) throw Exception::InvalidParameter(__FILE__,__LINE__,__PRETTY_FUNCTION__, "Multiple files were given to a param which supports only single files! ('" + param_name + "')");
            param_tmp.setValue(param_name, String(file_list[0]));
          }
        }
        else args << file_list;

			}

			// OUTGOING EDGES
      // ;output names are already prepared by 'updateCurrentOutputFileNames()'
      typedef RoundPackage::iterator EdgeIndexIt;
      for (EdgeIndexIt it_edge  = output_files_[round].begin();
                       it_edge != output_files_[round].end();
                       ++ it_edge)
			{
        int param_index = it_edge->first;
        String param_name = out_params[param_index].param_name;

<<<<<<< HEAD
            bool store_to_ini = false;
            // check for GenericWrapper input/output files and put them in INI file:
            if (param_name.hasPrefix("ETool:")) store_to_ini = true;
            if (!store_to_ini) args << "-" + param_name.toQString();
=======
        bool store_to_ini = false;
        // check for GenericWrapper input/output files and put them in INI file:
        if (param_name.hasPrefix("ETool:"))
        {
          store_to_ini = true;
          ini_round_dependent = true;
        }
        if (!store_to_ini) args << "-" + param_name.toQString();
>>>>>>> 6618663a

        const QStringList& output_files = output_files_[round][param_index].filenames;

        if (store_to_ini)
        {
          if (param_tmp.getValue(param_name).valueType()==DataValue::STRING_LIST) param_tmp.setValue(param_name, StringList(output_files));
          else 
          { 
            if (output_files.size()>1) throw Exception::InvalidParameter(__FILE__,__LINE__,__PRETTY_FUNCTION__, "Multiple files were given to a param which supports only single files! ('" + param_name + "')");
            param_tmp.setValue(param_name, String(output_files[0]));
          }
        }
        else args << output_files;
			}
      
      // each iteration might have different params (input/output items which are registered in subsections (GenericWrapper stuff))
<<<<<<< HEAD
      QString ini_file_iteration = QDir::toNativeSeparators( ini_file + QString::number(num_iterations_) );
=======
      QString ini_file_iteration;
      if (ini_round_dependent)
      {
        ini_file_iteration = QDir::toNativeSeparators( ini_file + QString::number(round) + ".ini" );
      }
      else
      {
        ini_file_iteration = QDir::toNativeSeparators( ini_file + ".ini" );
      }
>>>>>>> 6618663a
      writeParam_(param_tmp, ini_file_iteration);
      args << "-ini" << ini_file_iteration;

			//create process
			QProcess* p;
      if (!ts->isDryRun())
      {
        p = new QProcess();
      }
      else
      {
        p = new FakeProcess();
      }

			p->setProcessChannelMode(QProcess::MergedChannels);
			connect(p, SIGNAL(readyReadStandardOutput()), this, SLOT(forwardTOPPOutput()));
			connect(ts, SIGNAL(terminateCurrentPipeline()), p, SLOT(kill()));
      // let this node know that round is done
			connect(p, SIGNAL(finished(int,QProcess::ExitStatus)), this, SLOT(executionFinished(int,QProcess::ExitStatus)));
      
			//enqueue process
<<<<<<< HEAD
			std::cout << "Enqueue: " << name_ << " \"" << String(args.join("\" \"")) << "\"" << std::endl;
			ts->enqueueProcess(p, name_.toQString(), args);
=======
			std::cout << "Enqueue: " << File::getExecutablePath() + name_ << " \"" << String(args.join("\" \"")) << "\"" << std::endl;
			ts->enqueueProcess(p, (File::getExecutablePath() + name_).toQString(), args);
>>>>>>> 6618663a
		}

    // run pending processes
		ts->runNextProcess();

		
		__DEBUG_END_METHOD__
	}
	
	void TOPPASToolVertex::executionFinished(int ec, QProcess::ExitStatus es)
	{
		__DEBUG_BEGIN_METHOD__
		
		TOPPASScene* ts = qobject_cast<TOPPASScene*>(scene());

    //** ERROR handling
		if (es != QProcess::NormalExit)
		{
			emit toolCrashed();
		}
		else if (ec != 0)
		{
			emit toolFailed();
		}
    else
    //** no error ... proceed
    {  
      ++round_counter_;
      std::cout << (String("Increased iteration_nr_ to ") + round_counter_ + " / " + round_total_ ) << " for " << this->name_ << std::endl;
		
      if (round_counter_ == round_total_) // all iterations performed --> proceed in pipeline
		  {
			  debugOut_("All iterations finished!");
			
        if (finished_)
        {
          std::cout << "SOMETHING is very fishy. The vertex is already set to finished, yet there was still a thread spawning...\n";
        }
        if (!ts->isDryRun()) renameOutput_(); // rename generated files by content
			  finished_ = true;
			  emit toolFinished();
			
			  // call all childs, proceed in pipeline
			  for (EdgeIterator it = outEdgesBegin(); it != outEdgesEnd(); ++it)
			  {
				  TOPPASVertex* tv = (*it)->getTargetVertex();
				  debugOut_(String("Starting child ") + tv->getTopoNr());
					tv->run();
			  }
			
			  debugOut_("All children started!");
		  }
    }
		
		//clean up
		QProcess* p = qobject_cast<QProcess*>(QObject::sender());
		if (p)
		{
			delete p;
		}

    ts->processFinished();

		__DEBUG_END_METHOD__
	}
	
  bool TOPPASToolVertex::renameOutput_()
  {
    // get all output names
    QStringList files = this->getFileNames();

    std::set<String> unique;
    std::map<String, String> name_old_to_new;

    // create mapping from old to new filenames, while ensuring that they are unique
    foreach (QString file, files)
    {
      QFileInfo fi(file);
      String new_suffix = FileHandler::typeToName( FileHandler::getTypeByContent(file) );
      String new_prefix = String(fi.path() + "/" + fi.baseName()) + ".";
      String new_name = new_prefix + new_suffix;
      if (unique.count(new_name))
      { // make a new name
        Int counter(0);
        while (unique.count(new_prefix + counter + "." + new_suffix)) ++counter;
        new_name = new_prefix + counter + "." + new_suffix;
      }
      
      // filename is unique - use it
      unique.insert(new_name);
      name_old_to_new[file] = new_name;
    }

    for (Size i=0; i<output_files_.size(); ++i)
    {
      for (RoundPackageIt it = output_files_[i].begin();
                          it!= output_files_[i].end();
                          ++it)
      {
        for (int fi=0; fi < it->second.filenames.size(); ++fi)
        {
          // rename file and update record
          QFile file(it->second.filenames[fi]);
          if (File::exists(name_old_to_new[it->second.filenames[fi]]))
          {
            bool success = File::remove(name_old_to_new[it->second.filenames[fi]]);
            if (!success)
            {
              std::cerr << "Could not remove " << name_old_to_new[it->second.filenames[fi]] << "\n";
              return false;
            }
          }
          bool success = file.rename(name_old_to_new[it->second.filenames[fi]].toQString());
          if (!success)
          {
            std::cerr << "Could not rename " << String(it->second.filenames[fi]) << " to " << name_old_to_new[it->second.filenames[fi]] << "\n";
            return false;
          }
          it->second.filenames[fi] = name_old_to_new[it->second.filenames[fi]].toQString();
        }
      }
    }
    return true;
  }

	const Param& TOPPASToolVertex::getParam()
	{
		return param_;
	}
	
	void TOPPASToolVertex::setParam(const Param& param)
	{
		param_ = param;
	}
	
	bool TOPPASToolVertex::updateCurrentOutputFileNames(const RoundPackages& pkg, String& error_msg)
	{
    if (pkg.size() < 1)
    {
      error_msg = "Less than one round received from upstream tools. Something is fishy!\n";
      std::cerr << error_msg;
      return false;
    }

    // look for the input with the most files in round 0 (as this is the maximal number of output files we can produce)
    // we assume the number of files is equal in all rounds...
    // however, we upstream nodes which use 'recycling' of input, as the names will always be the same
    int max_size_index = -1;
    int max_size = -1;
    for (RoundPackageConstIt it  = pkg[0].begin();
                             it != pkg[0].end();
                             ++it)
    {
      if (it->second.filenames.size() > max_size && !it->second.edge->getSourceVertex()->isRecyclingEnabled())
      {
        max_size_index = it->first;
        max_size       = it->second.filenames.size();
      }
    }

    if (max_size_index == -1)
    {
      error_msg = "Did not find upstream nodes with unrecycled names. Something is fishy!\n";
      std::cerr << error_msg;
      return false;
    }

    // use input names from the selected upstream vertex (hoping that this is the maximal number of files we are going to produce)
    std::vector<QStringList> per_round_basenames;
    for (int i = 0; i < pkg.size(); ++i)
    {
      per_round_basenames.push_back( pkg[i].find(max_size_index)->second.filenames );
    }

		// now, update the output file names (each output parameter gets its name from the same input parameter, i.e. the longest one):
		QVector<IOInfo> out_params;
		getOutputParameters(out_params);
		
    // clear output file list
		output_files_.clear();
    output_files_.resize(pkg.size()); // #rounds
		
    TOPPASScene* ts = qobject_cast<TOPPASScene*>(scene());
		for (int i = 0; i < out_params.size(); ++i)
		{
			// search for an out edge for this parameter (not required to exist)
      bool found(false);
      int param_index;
      TOPPASEdge* param_edge;
			for (EdgeIterator it = outEdgesBegin(); it != outEdgesEnd(); ++it)
			{
				param_index = (*it)->getSourceOutParam();
				if (i == param_index) // corresponding out edge found
				{
<<<<<<< HEAD
					// check if tool consumes list and outputs single file (such as IDMerger or FileMerger)
					if (in_parameter_has_list_type_ && out_params[param_index].type == IOInfo::IOT_FILE)
					{
						QString f = File::getTempDirectory().toQString()
							          + QDir::separator()
							          + getOutputDir().toQString()
							          + QDir::separator()
                        + out_params[param_index].param_name.remove(':').toQString().left(50) // max 50 chars per subdir
							          + QDir::separator();
						if (f.length()>150) LOG_WARN << "Warning: the temporary path '" << String(f) << "' used in TOPPAS has many characters.\n"
                                         << "         TOPPAS might not be able to write files properly.\n";

						f += QString(input_file_basenames.first()
                         + "_to_"
                         + input_file_basenames.last()
                         + "_merged");
            f = f.left(220); // allow max of 220 chars per path+filename (~NTFS limit)
            f += "_tmp" + QString::number(uid_++);
            f = QDir::toNativeSeparators(f);
						current_output_files_[param_index].push_back(f);
					}
					else
          // single input file
					{
						foreach (const QString& input_file, input_file_basenames)
						{
							QString f = File::getTempDirectory().toQString()
								          + QDir::separator()
								          + getOutputDir().toQString()
								          + QDir::separator()
								          + out_params[param_index].param_name.remove(':').toQString().left(50) // max 50 chars per subdir
								          + QDir::separator();
							if (f.length()>150) LOG_WARN << "Warning: the temporary path '" << String(f) << "' used in TOPPAS has many characters.\n"
                                           << "         TOPPAS might not be able to write files properly.\n";
              f += input_file;
							QRegExp rx("_tmp\\d+$"); // remove "_tmp<number>" if its a suffix
							int tmp_index = rx.indexIn(f);
              if (tmp_index != -1)
							{
								f = f.left(tmp_index);
							}
              f = f.left(220); // allow max of 220 chars per path+filename (~NTFS limit)
              f += "_tmp" + QString::number(uid_++);
              f = QDir::toNativeSeparators(f);
							current_output_files_[param_index].push_back(f);
            }
					}
=======
          param_edge = *it;
          found=true;
          break;
        }
      }
      if (!found) continue;
>>>>>>> 6618663a

      // store edge for this param for all rounds
      for (Size r=0; r<per_round_basenames.size(); ++r)
      {
        VertexRoundPackage vrp;
        vrp.edge = param_edge;
        output_files_[r][param_index] = vrp; // index by index of source-out param
      }

			QString f = ts->getTempDir()
							    + QDir::separator()
							    + getOutputDir().toQString()
							    + QDir::separator()
                  + out_params[param_index].param_name.remove(':').toQString().left(50) // max 50 chars per subdir
							    + QDir::separator();
			if (f.length()>150) LOG_WARN << "Warning: the temporary path '" << String(f) << "' used in TOPPAS has many characters.\n"
                                   << "         TOPPAS might not be able to write files properly.\n";

      for (Size r=0; r<per_round_basenames.size(); ++r)
      {
        QString fn = f;
          
			  // check if tool consumes list and outputs single file (such as IDMerger or FileMerger)
			  if (per_round_basenames[r].size()>1 && out_params[param_index].type == IOInfo::IOT_FILE)
			  {
				  fn += QString( QFileInfo(per_round_basenames[r].first()).fileName()
                        + "_to_"
                        + QFileInfo(per_round_basenames[r].last()).fileName()
                        + "_merged");
          fn = fn.left(220); // allow max of 220 chars per path+filename (~NTFS limit)
          fn += "_tmp" + QString::number(uid_++);
          fn = QDir::toNativeSeparators(fn);
          output_files_[r][param_index].filenames.push_back(fn);
        }
        else // each input file will have a corresponding output file
        {
          foreach (const QString& input_file, per_round_basenames[r])
				  {
            fn += QFileInfo(input_file).fileName(); // discard directory
					  QRegExp rx("_tmp\\d+$"); // remove "_tmp<number>" if its a suffix
					  int tmp_index = rx.indexIn(fn);
            if (tmp_index != -1) fn = fn.left(tmp_index);
            fn = fn.left(220); // allow max of 220 chars per path+filename (~NTFS limit)
            fn += "_tmp" + QString::number(uid_++);
            fn = QDir::toNativeSeparators(fn);
					  output_files_[r][param_index].filenames.push_back(fn);
          }
        }
			}
		}
    return true;
	}

	void TOPPASToolVertex::forwardTOPPOutput()
	{
		QProcess* p = qobject_cast<QProcess*>(QObject::sender());
		if (!p)
		{
			return;
		}
		
		QString out = p->readAllStandardOutput();
		emit toppOutputReady(out);
	}
	
	void TOPPASToolVertex::setProgressColor(const QColor& c)
	{
		progress_color_ = c;
	}
	
	QColor TOPPASToolVertex::getProgressColor()
	{
		return progress_color_;
	}
	
	void TOPPASToolVertex::toolStartedSlot()
	{
		progress_color_ = Qt::yellow;
		update(boundingRect());
	}
	
	void TOPPASToolVertex::toolFinishedSlot()
	{
		progress_color_ = Qt::green;
		update(boundingRect());
	}
	
	void TOPPASToolVertex::toolFailedSlot()
	{
		progress_color_ = Qt::red;
		update(boundingRect());
	}

	void TOPPASToolVertex::toolCrashedSlot()
	{
		progress_color_ = Qt::red;
		update(boundingRect());
	}

	void TOPPASToolVertex::inEdgeHasChanged()
	{
		// something has changed --> tmp files might be invalid --> reset
		reset(true);
		
		TOPPASVertex::inEdgeHasChanged();
	}
	

	void TOPPASToolVertex::openContainingFolder()
	{
    QString path = getFullOutputDirectory().toQString();
    if (!QDir(path).exists() || (!QDesktopServices::openUrl(QUrl("file:///" + path, QUrl::TolerantMode))))
    {
      QMessageBox::warning(0, "Open Folder Error", "The folder " + path + " could not be opened!");
    }
	}
	  
	String TOPPASToolVertex::getFullOutputDirectory() const
  {
    TOPPASScene* ts = qobject_cast<TOPPASScene*>(scene());
    return QDir::toNativeSeparators( ts->getTempDir() + QDir::separator() + getOutputDir().toQString() );
  }
	
	String TOPPASToolVertex::getOutputDir() const
	{
		TOPPASScene* ts = qobject_cast<TOPPASScene*>(scene());
		String workflow_dir = File::removeExtension(File::basename(ts->getSaveFileName()));
		if (workflow_dir == "")
		{
			workflow_dir = "Untitled_workflow";
		}
		String dir = String("TOPPAS_tmp")+
			String(QDir::separator())+
			workflow_dir+
			String(QDir::separator())+
			get3CharsNumber_(topo_nr_)+"_"+getName();
		if (getType() != "")
		{
			dir += "_"+getType();
		}
		
		return dir;
	}
	
	void TOPPASToolVertex::createDirs()
	{
		QDir dir;
    bool ok = dir.mkpath(getFullOutputDirectory().toQString());

		if (!ok)
		{
			std::cerr << "TOPPAS: Could not create path " << getFullOutputDirectory() << std::endl;
		}
		
    // subsdirectories named after the output parameter name
    QStringList files = this->getFileNames();
		foreach (const QString& file, files)
		{
			QString sdir = File::path(file).toQString();
			if (!File::exists(sdir))
			{
				if (!dir.mkpath(sdir))
				{
					std::cerr << "TOPPAS: Could not create path " << String(sdir) << std::endl;
				}
			}
		}
  }
	
	void TOPPASToolVertex::setTopoNr(UInt nr)
	{
		if (topo_nr_ != nr)
		{
			// topological number changes --> output dir changes --> reset
			reset(true);
			topo_nr_ = nr;
			emit somethingHasChanged();
		}
	}

	void TOPPASToolVertex::reset(bool reset_all_files)
	{
		__DEBUG_BEGIN_METHOD__
		
		finished_ = false;
		output_files_.clear();
		progress_color_ = Qt::gray;
		
		if (reset_all_files)
		{
			QString remove_dir = getFullOutputDirectory().toQString();
			if (File::exists(remove_dir))
			{
				File::removeDirRecursively(remove_dir);
			}
			// reset UID for tmp files
			uid_ = 1;
		}
		
		TOPPASVertex::reset(reset_all_files);
		
		__DEBUG_END_METHOD__
	}
	

	bool TOPPASToolVertex::refreshParameters()
	{
    TOPPASScene* ts = qobject_cast<TOPPASScene*>(scene());
		QString old_ini_file = ts->getTempDir() + QDir::separator() + "TOPPAS_" + name_.toQString() + "_";
		if (type_ != "")
		{
			old_ini_file += type_.toQString() + "_";
		}
		old_ini_file += File::getUniqueName().toQString() + "_tmp_OLD.ini";
		writeParam_(param_, old_ini_file);
		
		bool changed = initParam_(old_ini_file);
		QFile::remove(old_ini_file);

		return changed;
	}
	
	void TOPPASToolVertex::writeParam_(const Param& param, const QString& ini_file)
	{
		Param save_param;
		save_param.setValue(name_+":1:toppas_dummy", DataValue("blub"));
		save_param.insert(name_+":1:", param);
		save_param.remove(name_+":1:toppas_dummy");
		save_param.setSectionDescription(name_+":1", "Instance '1' section for '"+name_+"'");
		save_param.store(ini_file);
	}
}
<|MERGE_RESOLUTION|>--- conflicted
+++ resolved
@@ -128,11 +128,7 @@
 		ini_file += File::getUniqueName().toQString() + "_tmp.ini";
     ini_file = QDir::toNativeSeparators(ini_file);
 
-<<<<<<< HEAD
-		String call = name_ + " -write_ini " + ini_file;
-=======
 		String call = String("\"") + File::getExecutablePath() + name_ + "\"" + " -write_ini " + ini_file;
->>>>>>> 6618663a
 		if (type_ != "")
 		{
 			call += " -type " + type_;
@@ -409,25 +405,13 @@
       throw Exception::IllegalSelfOperation(__FILE__,__LINE__,__PRETTY_FUNCTION__);
     }
 		TOPPASScene* ts = qobject_cast<TOPPASScene*>(scene());
-<<<<<<< HEAD
-		QString ini_file = File::getTempDirectory().toQString()
-=======
 
     QString ini_file = ts->getTempDir()
->>>>>>> 6618663a
 						           + QDir::separator()
 						           + getOutputDir().toQString()
 						           + QDir::separator()
 						           + name_.toQString();
-<<<<<<< HEAD
-		if (type_ != "")
-		{
-			ini_file += "_" + type_.toQString();
-		}
-		ini_file += ".ini";
-=======
 		if (type_ != "") ini_file += "_" + type_.toQString();
->>>>>>> 6618663a
 		// do not write the ini yet - we might need to alter it
 		
     RoundPackages pkg;
@@ -492,15 +476,11 @@
 
         bool store_to_ini = false;
         // check for GenericWrapper input/output files and put them in INI file:
-<<<<<<< HEAD
-        if (param_name.hasPrefix("ETool:")) store_to_ini = true;
-=======
         if (param_name.hasPrefix("ETool:"))
         {
           store_to_ini = true;
           ini_round_dependent = true;
         }
->>>>>>> 6618663a
         if (!store_to_ini) args << "-" + param_name.toQString();
 				
         QStringList file_list = ite->second.filenames;
@@ -528,12 +508,6 @@
         int param_index = it_edge->first;
         String param_name = out_params[param_index].param_name;
 
-<<<<<<< HEAD
-            bool store_to_ini = false;
-            // check for GenericWrapper input/output files and put them in INI file:
-            if (param_name.hasPrefix("ETool:")) store_to_ini = true;
-            if (!store_to_ini) args << "-" + param_name.toQString();
-=======
         bool store_to_ini = false;
         // check for GenericWrapper input/output files and put them in INI file:
         if (param_name.hasPrefix("ETool:"))
@@ -542,7 +516,6 @@
           ini_round_dependent = true;
         }
         if (!store_to_ini) args << "-" + param_name.toQString();
->>>>>>> 6618663a
 
         const QStringList& output_files = output_files_[round][param_index].filenames;
 
@@ -559,9 +532,6 @@
 			}
       
       // each iteration might have different params (input/output items which are registered in subsections (GenericWrapper stuff))
-<<<<<<< HEAD
-      QString ini_file_iteration = QDir::toNativeSeparators( ini_file + QString::number(num_iterations_) );
-=======
       QString ini_file_iteration;
       if (ini_round_dependent)
       {
@@ -571,7 +541,6 @@
       {
         ini_file_iteration = QDir::toNativeSeparators( ini_file + ".ini" );
       }
->>>>>>> 6618663a
       writeParam_(param_tmp, ini_file_iteration);
       args << "-ini" << ini_file_iteration;
 
@@ -593,13 +562,8 @@
 			connect(p, SIGNAL(finished(int,QProcess::ExitStatus)), this, SLOT(executionFinished(int,QProcess::ExitStatus)));
       
 			//enqueue process
-<<<<<<< HEAD
-			std::cout << "Enqueue: " << name_ << " \"" << String(args.join("\" \"")) << "\"" << std::endl;
-			ts->enqueueProcess(p, name_.toQString(), args);
-=======
 			std::cout << "Enqueue: " << File::getExecutablePath() + name_ << " \"" << String(args.join("\" \"")) << "\"" << std::endl;
 			ts->enqueueProcess(p, (File::getExecutablePath() + name_).toQString(), args);
->>>>>>> 6618663a
 		}
 
     // run pending processes
@@ -794,62 +758,12 @@
 				param_index = (*it)->getSourceOutParam();
 				if (i == param_index) // corresponding out edge found
 				{
-<<<<<<< HEAD
-					// check if tool consumes list and outputs single file (such as IDMerger or FileMerger)
-					if (in_parameter_has_list_type_ && out_params[param_index].type == IOInfo::IOT_FILE)
-					{
-						QString f = File::getTempDirectory().toQString()
-							          + QDir::separator()
-							          + getOutputDir().toQString()
-							          + QDir::separator()
-                        + out_params[param_index].param_name.remove(':').toQString().left(50) // max 50 chars per subdir
-							          + QDir::separator();
-						if (f.length()>150) LOG_WARN << "Warning: the temporary path '" << String(f) << "' used in TOPPAS has many characters.\n"
-                                         << "         TOPPAS might not be able to write files properly.\n";
-
-						f += QString(input_file_basenames.first()
-                         + "_to_"
-                         + input_file_basenames.last()
-                         + "_merged");
-            f = f.left(220); // allow max of 220 chars per path+filename (~NTFS limit)
-            f += "_tmp" + QString::number(uid_++);
-            f = QDir::toNativeSeparators(f);
-						current_output_files_[param_index].push_back(f);
-					}
-					else
-          // single input file
-					{
-						foreach (const QString& input_file, input_file_basenames)
-						{
-							QString f = File::getTempDirectory().toQString()
-								          + QDir::separator()
-								          + getOutputDir().toQString()
-								          + QDir::separator()
-								          + out_params[param_index].param_name.remove(':').toQString().left(50) // max 50 chars per subdir
-								          + QDir::separator();
-							if (f.length()>150) LOG_WARN << "Warning: the temporary path '" << String(f) << "' used in TOPPAS has many characters.\n"
-                                           << "         TOPPAS might not be able to write files properly.\n";
-              f += input_file;
-							QRegExp rx("_tmp\\d+$"); // remove "_tmp<number>" if its a suffix
-							int tmp_index = rx.indexIn(f);
-              if (tmp_index != -1)
-							{
-								f = f.left(tmp_index);
-							}
-              f = f.left(220); // allow max of 220 chars per path+filename (~NTFS limit)
-              f += "_tmp" + QString::number(uid_++);
-              f = QDir::toNativeSeparators(f);
-							current_output_files_[param_index].push_back(f);
-            }
-					}
-=======
           param_edge = *it;
           found=true;
           break;
         }
       }
       if (!found) continue;
->>>>>>> 6618663a
 
       // store edge for this param for all rounds
       for (Size r=0; r<per_round_basenames.size(); ++r)
